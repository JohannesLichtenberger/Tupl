/*
 *  Copyright 2021 Cojen.org
 *
 *  This program is free software: you can redistribute it and/or modify
 *  it under the terms of the GNU Affero General Public License as
 *  published by the Free Software Foundation, either version 3 of the
 *  License, or (at your option) any later version.
 *
 *  This program is distributed in the hope that it will be useful,
 *  but WITHOUT ANY WARRANTY; without even the implied warranty of
 *  MERCHANTABILITY or FITNESS FOR A PARTICULAR PURPOSE.  See the
 *  GNU Affero General Public License for more details.
 *
 *  You should have received a copy of the GNU Affero General Public License
 *  along with this program.  If not, see <http://www.gnu.org/licenses/>.
 */

package org.cojen.tupl.rows;

import java.lang.invoke.CallSite;
import java.lang.invoke.MethodHandle;
import java.lang.invoke.MethodHandles;
import java.lang.invoke.MethodType;

import java.lang.ref.WeakReference;

import java.util.Collection;
import java.util.Map;
import java.util.TreeMap;

import org.cojen.maker.ClassMaker;
import org.cojen.maker.Field;
import org.cojen.maker.Label;
import org.cojen.maker.MethodMaker;
import org.cojen.maker.Variable;

import org.cojen.tupl.Cursor;
import org.cojen.tupl.DatabaseException;
import org.cojen.tupl.Index;
import org.cojen.tupl.LockResult;
import org.cojen.tupl.Table;
import org.cojen.tupl.Transaction;
import org.cojen.tupl.UnmodifiableViewException;

import org.cojen.tupl.core.RowPredicateLock;

import org.cojen.tupl.views.ViewUtils;

/**
 * Makes Table classes that extend AbstractTable.
 *
 * @author Brian S O'Neill
 */
public class TableMaker {
    private final RowStore mStore;
    private final Class<?> mRowType;
    private final RowGen mRowGen;
    private final RowInfo mRowInfo;
    private final RowGen mCodecGen;
    private final Class<?> mRowClass;
    private final byte[] mSecondaryDescriptor;
    private final long mIndexId;
    private final boolean mSupportsIndexLock;
    private final ColumnInfo mAutoColumn;

    private ClassMaker mClassMaker;

    /**
     * Constructor for primary table.
     *
     * @param store generated class is pinned to this specific instance
     * @param rowGen describes row encoding
     */
    TableMaker(RowStore store, Class<?> type, RowGen rowGen,
               long indexId, boolean supportsIndexLock)
    {
        this(store, type, rowGen, rowGen, null, indexId, supportsIndexLock);
    }

    /**
     * Constructor for secondary index view table.
     *
     * @param store generated class is pinned to this specific instance
     * @param rowGen describes row encoding
     * @param codecGen describes key and value codecs (different than rowGen)
     * @param secondaryDesc secondary index descriptor
     */
    TableMaker(RowStore store, Class<?> type, RowGen rowGen, RowGen codecGen,
               byte[] secondaryDesc, long indexId, boolean supportsIndexLock)
    {
        mStore = store;
        mRowType = type;
        mRowGen = rowGen;
        mRowInfo = rowGen.info;
        mCodecGen = codecGen;
        mRowClass = RowMaker.find(type);
        mSecondaryDescriptor = secondaryDesc;
        mIndexId = indexId;
        mSupportsIndexLock = supportsIndexLock;

        ColumnInfo auto = null;
        if (isPrimaryTable()) {
            for (ColumnInfo column : codecGen.info.keyColumns.values()) {
                if (column.isAutomatic()) {
                    auto = column;
                    break;
                }
            }
        }

        mAutoColumn = auto;
    }

    /**
     * Return a constructor which accepts a (TableManager, Index, RowPredicateLock) and returns
     * an AbstractTable implementation.
     */
    MethodHandle finish() {
        {
            String suffix;
            Class baseClass;

            if (isPrimaryTable()) {
                suffix = "Table";
                baseClass = AbstractTable.class;
            } else {
                suffix = "Unjoined";
                baseClass = AbstractTableView.class;
            }

            mClassMaker = mCodecGen.beginClassMaker(getClass(), mRowType, suffix).public_()
                .extend(baseClass).implement(TableBasicsMaker.find(mRowType));
        }

        MethodType mt = MethodType.methodType
            (void.class, TableManager.class, Index.class, RowPredicateLock.class);

        MethodMaker ctor = mClassMaker.addConstructor(mt);
        ctor.invokeSuperConstructor(ctor.param(0), ctor.param(1), ctor.param(2));

        // Add encode/decode methods.
        {
            ColumnCodec[] keyCodecs = mCodecGen.keyCodecs();
            addEncodeColumnsMethod("encodePrimaryKey", keyCodecs);
            addDecodeColumnsMethod("decodePrimaryKey", keyCodecs);

            if (isPrimaryTable()) {
                addDynamicEncodeValueColumns();
                addDynamicDecodeValueColumns();
            } else {
                // The encodeValue method is only used for storing rows into the table. By
                // making it always fail, there's no backdoor to permit modifications.
                mClassMaker.addMethod(byte[].class, "encodeValue", mRowClass)
                    .static_().new_(UnmodifiableViewException.class).throw_();

                addDecodeColumnsMethod("decodeValue", mCodecGen.valueCodecs());
            }
        }

        // Add code to support an automatic column (if defined).
        if (mAutoColumn != null) {
            Class autoGenClass, autoGenApplierClass;
            Object minVal, maxVal;
            if (mAutoColumn.type == int.class) {
                if (mAutoColumn.isUnsigned()) {
                    autoGenClass = AutomaticKeyGenerator.OfUInt.class;
                } else {
                    autoGenClass = AutomaticKeyGenerator.OfInt.class;
                }
                autoGenApplierClass = AutomaticKeyGenerator.OfInt.Applier.class;
                minVal = (int) Math.max(mAutoColumn.autoMin, Integer.MIN_VALUE);
                maxVal = (int) Math.min(mAutoColumn.autoMax, Integer.MAX_VALUE);
            } else {
                if (mAutoColumn.isUnsigned()) {
                    autoGenClass = AutomaticKeyGenerator.OfULong.class;
                } else {
                    autoGenClass = AutomaticKeyGenerator.OfLong.class;
                }
                autoGenApplierClass = AutomaticKeyGenerator.OfLong.Applier.class;
                minVal = mAutoColumn.autoMin;
                maxVal = mAutoColumn.autoMax;
            }

            mClassMaker.implement(autoGenApplierClass);

            mClassMaker.addField(autoGenClass, "autogen").private_().final_();

            ctor.field("autogen").set
                (ctor.new_(autoGenClass, ctor.param(1), minVal, maxVal, ctor.this_()));

            MethodMaker mm = mClassMaker.addMethod
                (RowPredicateLock.Closer.class, "applyToRow",
                 Transaction.class, Object.class, mAutoColumn.type);
            mm.public_();
            var rowVar = mm.param(1).cast(mRowClass);
            rowVar.field(mAutoColumn.name).set(mm.param(2));

            if (!mSupportsIndexLock) {
                mm.return_(mm.var(RowPredicateLock.NonCloser.class).field("THE"));
            } else {
                mm.return_(mm.field("mIndexLock").invoke("tryOpenAcquire", mm.param(0), rowVar));
            }

            var allButAuto = new TreeMap<>(mCodecGen.info.allColumns);
            allButAuto.remove(mAutoColumn.name);
            addCheckSet("checkAllButAutoSet", allButAuto);

            addStoreAutoMethod();
        }

        // Add private methods which check that required columns are set.
        {
            addCheckSet("checkPrimaryKeySet", mCodecGen.info.keyColumns);

            //addCheckSet("checkValue", mCodecGen.info.valueColumns);

            if (isPrimaryTable()) {
                addCheckSet("checkAllSet", mCodecGen.info.allColumns);
                addRequireSet("requireAllSet", mCodecGen.info.allColumns);
            }

            int i = 0;
            for (ColumnSet altKey : mCodecGen.info.alternateKeys) {
                addCheckSet("checkAltKeySet$" + i, altKey.keyColumns);
                i++;
            }

            if (isPrimaryTable() && !mCodecGen.info.valueColumns.isEmpty()) {
                addCheckAllDirty("checkValueAllDirty", mCodecGen.info.valueColumns);
            }

            addCheckAnyDirty("checkPrimaryKeyAnyDirty", mCodecGen.info.keyColumns);
        }

        // Add the public load/store methods, etc.

        addByKeyMethod("load");
        addByKeyMethod("exists");

        if (isPrimaryTable()) {
            addByKeyMethod("delete");

            addStoreMethod("store", null);
            addStoreMethod("exchange", mRowType);
            addStoreMethod("insert", boolean.class);
            addStoreMethod("replace", boolean.class);

            addDoUpdateMethod();
            addUpdateMethod("update", false);
            addUpdateMethod("merge", true);

            // TODO: define update, merge, and remove methods that accept a match row
        }

        addMarkAllCleanMethod();
        addAsRowMethod();
        addRowStoreRefMethod();
        addUnfilteredMethod();

        if (!isPrimaryTable()) {
            addSecondaryDescriptorMethod();
        }

        return doFinish(mt);
    }

    /**
     * Return a constructor which accepts a (TableManager, Index, RowPredicateLock,
     * AbstractTable) and returns an AbstractTable implementation.
     *
     * @param tableClass the primary table class
     * @param unjoinedClass the table implementation which is passed as the last constructor
     * parameter
     */
    MethodHandle finishJoined(Class<?> tableClass, Class<?> unjoinedClass) {
        mClassMaker = mCodecGen.beginClassMaker(getClass(), mRowType, "Joined").public_()
            .extend(unjoinedClass);

        MethodType mt = MethodType.methodType
            (void.class, TableManager.class, Index.class, RowPredicateLock.class,
             AbstractTable.class); // the unjoined table

        MethodMaker ctor = mClassMaker.addConstructor(mt);
        ctor.invokeSuperConstructor(ctor.param(0), ctor.param(1), ctor.param(2));

        mClassMaker.addField(Index.class, "primary").private_().final_();
        ctor.field("primary").set(ctor.param(0).invoke("primaryIndex"));
        mClassMaker.addField(AbstractTable.class, "unjoined").private_().final_();
        ctor.field("unjoined").set(ctor.param(3));

        {
            MethodMaker mm = mClassMaker.addMethod(Table.class, "viewUnjoined").public_();
            mm.return_(mm.field("unjoined"));
        }

        {
            // FIXME: custom load method
            MethodMaker mm = mClassMaker.addMethod
                (boolean.class, "load", Transaction.class, Object.class).public_();
            mm.new_(Exception.class, "FIXME").throw_();
        }

        // Define the class that implements the unfiltered SingleScanController and construct a
        // singleton instance.
        var scanControllerClass = makeUnfilteredSecondaryScanControllerClass(tableClass);
        mClassMaker.addField(scanControllerClass, "unfiltered").private_().final_();
        ctor.field("unfiltered").set
            (ctor.new_(scanControllerClass, null, false, null, false, ctor.field("primary")));

        // Override the method inherited from the unjoined class and defined in AbstractTable.
        MethodMaker mm = mClassMaker.addMethod
            (SingleScanController.class, "unfiltered").protected_();
        mm.return_(mm.field("unfiltered"));

        return doFinish(mt);
    }

    private MethodHandle doFinish(MethodType mt) {
        try {
            var lookup = mClassMaker.finishLookup();
            return lookup.findConstructor(lookup.lookupClass(), mt);
        } catch (Throwable e) {
            throw RowUtils.rethrow(e);
        }
    }

    private boolean isPrimaryTable() {
        return mRowGen == mCodecGen;
    }

    private boolean supportsTriggers() {
        return isPrimaryTable();
    }

    /**
     * Defines a static method which accepts a row and returns boolean. When it returns true,
     * all of the given columns are set.
     *
     * @param name method name
     */
    private void addCheckSet(String name, Map<String, ColumnInfo> columns) {
        MethodMaker mm = mClassMaker.addMethod(boolean.class, name, mRowClass).static_();

        if (columns.isEmpty()) {
            mm.return_(true);
            return;
        }

        if (columns.size() == 1) {
            int num = mRowGen.columnNumbers().get(columns.values().iterator().next().name);
            Label cont = mm.label();
            stateField(mm.param(0), num).and(RowGen.stateFieldMask(num)).ifNe(0, cont);
            mm.return_(false);
            cont.here();
            mm.return_(true);
            return;
        }

        int num = 0, mask = 0;

        for (int step = 0; step < 2; step++) {
            // Key columns are numbered before value columns. Add checks in two steps.
            // Note that the codecs are accessed, to match encoding order.
            var baseCodecs = step == 0 ? mRowGen.keyCodecs() : mRowGen.valueCodecs();

            for (ColumnCodec codec : baseCodecs) {
                ColumnInfo info = codec.mInfo;

                if (columns.containsKey(info.name)) {
                    mask |= RowGen.stateFieldMask(num);
                }

                if (isMaskReady(++num, mask)) {
                    // Convert all states of value 0b01 (clean) into value 0b11 (dirty). All
                    // other states stay the same.
                    var state = stateField(mm.param(0), num - 1).get();
                    state = state.or(state.and(0x5555_5555).shl(1));

                    // Flip all column state bits. If final result is non-zero, then some
                    // columns were unset.
                    state = state.xor(mask);
                    mask = maskRemainder(num, mask);
                    if (mask != 0xffff_ffff) {
                        state = state.and(mask);
                    }

                    Label cont = mm.label();
                    state.ifEq(0, cont);
                    mm.return_(false);
                    cont.here();
                    mask = 0;
                }
            }
        }

        mm.return_(true);
    }

    /**
     * Defines a static method which accepts a row and returns boolean. When it returns true,
     * all of the given columns are dirty.
     *
     * @param name method name
     */
    private void addCheckAllDirty(String name, Map<String, ColumnInfo> columns) {
        MethodMaker mm = mClassMaker.addMethod(boolean.class, name, mRowClass).static_();

        int num = 0, mask = 0;

        for (int step = 0; step < 2; step++) {
            // Key columns are numbered before value columns. Add checks in two steps.
            // Note that the codecs are accessed, to match encoding order.
            var baseCodecs = step == 0 ? mRowGen.keyCodecs() : mRowGen.valueCodecs();

            for (ColumnCodec codec : baseCodecs) {
                ColumnInfo info = codec.mInfo;

                if (columns.containsKey(info.name)) {
                    mask |= RowGen.stateFieldMask(num);
                }

                if (isMaskReady(++num, mask)) {
                    Label cont = mm.label();
                    stateField(mm.param(0), num - 1).and(mask).ifEq(mask, cont);
                    mm.return_(false);
                    cont.here();
                    mask = 0;
                }
            }
        }

        mm.return_(true);
    }

    /**
     * Defines a static method which accepts a row and returns boolean. When it returns true,
     * at least one of the given columns are dirty.
     *
     * @param name method name
     */
    private void addCheckAnyDirty(String name, Map<String, ColumnInfo> columns) {
        MethodMaker mm = mClassMaker.addMethod(boolean.class, name, mRowClass).static_();

        int num = 0, mask = 0;

        for (int step = 0; step < 2; step++) {
            // Key columns are numbered before value columns. Add checks in two steps.
            // Note that the codecs are accessed, to match encoding order.
            var baseCodecs = step == 0 ? mRowGen.keyCodecs() : mRowGen.valueCodecs();

            for (ColumnCodec codec : baseCodecs) {
                ColumnInfo info = codec.mInfo;

                if (columns.containsKey(info.name)) {
                    mask |= RowGen.stateFieldMask(num, 0b10);
                }

                if (isMaskReady(++num, mask)) {
                    Label cont = mm.label();
                    stateField(mm.param(0), num - 1).and(mask).ifEq(0, cont);
                    mm.return_(true);
                    cont.here();
                    mask = 0;
                }
            }
        }

        mm.return_(false);
    }

    /**
     * Called when building state field masks for columns, when iterating them in order.
     *
     * @param num column number pre-incremented to the next one
     * @param mask current group; must be non-zero to have any effect
     */
    private boolean isMaskReady(int num, int mask) {
        return mask != 0 && ((num & 0b1111) == 0 || num >= mRowInfo.allColumns.size());
    }

    /**
     * When building a mask for the highest state field, sets the high unused bits on the
     * mask. This can eliminate an unnecessary 'and' operation.
     *
     * @param num column number pre-incremented to the next one
     * @param mask current group
     * @return updated mask
     */
    private int maskRemainder(int num, int mask) {
        if (num >= mRowInfo.allColumns.size()) {
            int shift = (num & 0b1111) << 1;
            if (shift != 0) {
                mask |= 0xffff_ffff << shift;
            }
        }
        return mask;
    }

    /**
     * Defines a static method which accepts a row and always throws a detailed exception
     * describing the required columns which aren't set. A check method should have been
     * invoked first.
     *
     * @param name method name
     */
    private void addRequireSet(String name, Map<String, ColumnInfo> columns) {
        MethodMaker mm = mClassMaker.addMethod(null, name, mRowClass).static_();

        String initMessage = "Some required columns are unset";

        if (columns.isEmpty()) {
            mm.new_(IllegalStateException.class, initMessage).throw_();
            return;
        }

        int initLength = initMessage.length() + 2;
        var bob = mm.new_(StringBuilder.class, initLength << 1)
            .invoke("append", initMessage).invoke("append", ": ");

        boolean first = true;
        for (ColumnInfo info : columns.values()) {
            int num = mRowGen.columnNumbers().get(info.name);
            Label isSet = mm.label();
            stateField(mm.param(0), num).and(RowGen.stateFieldMask(num)).ifNe(0, isSet);
            if (!first) {
                Label sep = mm.label();
                bob.invoke("length").ifEq(initLength, sep);
                bob.invoke("append", ", ");
                sep.here();
            }
            bob.invoke("append", info.name);
            isSet.here();
            first = false;
        }

        mm.new_(IllegalStateException.class, bob.invoke("toString")).throw_();
    }

    /**
     * @return null if no field is defined for the column (probably SchemaVersionColumnCodec)
     */
    private static Field findField(Variable row, ColumnCodec codec) {
        ColumnInfo info = codec.mInfo;
        return info == null ? null : row.field(info.name);
    }

    /**
     * Defines a static method which returns a new composite byte[] key or value. Caller must
     * check that the columns are set.
     *
     * @param name method name
     */
    private void addEncodeColumnsMethod(String name, ColumnCodec[] codecs) {
        MethodMaker mm = mClassMaker.addMethod(byte[].class, name, mRowClass).static_();
        addEncodeColumns(mm, ColumnCodec.bind(codecs, mm));
    }

    /**
     * @param mm param(0): Row object, return: byte[]
     * @param codecs must be bound to the MethodMaker
     */
    private static void addEncodeColumns(MethodMaker mm, ColumnCodec[] codecs) {
        if (codecs.length == 0) {
            mm.return_(mm.var(RowUtils.class).field("EMPTY_BYTES"));
            return;
        }

        // Determine the minimum byte array size and prepare the encoders.
        int minSize = 0;
        for (ColumnCodec codec : codecs) {
            minSize += codec.minSize();
            codec.encodePrepare();
        }

        // Generate code which determines the additional runtime length.
        Variable totalVar = null;
        for (ColumnCodec codec : codecs) {
            Field srcVar = findField(mm.param(0), codec);
            totalVar = codec.encodeSize(srcVar, totalVar);
        }

        // Generate code which allocates the destination byte array.
        Variable dstVar;
        if (totalVar == null) {
            dstVar = mm.new_(byte[].class, minSize);
        } else {
            if (minSize != 0) {
                totalVar = totalVar.add(minSize);
            }
            dstVar = mm.new_(byte[].class, totalVar);
        }

        // Generate code which fills in the byte array.
        var offsetVar = mm.var(int.class).set(0);
        for (ColumnCodec codec : codecs) {
            codec.encode(findField(mm.param(0), codec), dstVar, offsetVar);
        }

        mm.return_(dstVar);
    }

    /**
     * Method isn't implemented until needed, delaying acquisition/creation of the current
     * schema version. This allows replicas to decode existing rows even when the class
     * definition has changed, but encoding will still fail.
     */
    private void addDynamicEncodeValueColumns() {
        MethodMaker mm = mClassMaker.addMethod(byte[].class, "encodeValue", mRowClass).static_();
        var indy = mm.var(TableMaker.class).indy
            ("indyEncodeValueColumns", mStore.ref(), mRowType, mIndexId);
        mm.return_(indy.invoke(byte[].class, "encodeValue", null, mm.param(0)));
    }

    public static CallSite indyEncodeValueColumns
        (MethodHandles.Lookup lookup, String name, MethodType mt,
         WeakReference<RowStore> storeRef, Class<?> rowType, long indexId)
    {
        return doIndyEncode
            (lookup, name, mt, storeRef, rowType, indexId, (mm, info, schemaVersion) -> {
                ColumnCodec[] codecs = info.rowGen().valueCodecs();
                addEncodeColumns(mm, ColumnCodec.bind(schemaVersion, codecs, mm));
            });
    }

    @FunctionalInterface
    static interface EncodeFinisher {
        void finish(MethodMaker mm, RowInfo info, int schemaVersion);
    }

    /**
     * Does the work to obtain the current schema version, handling any exceptions. The given
     * finisher completes the definition of the encode method when no exception was thrown when
     * trying to obtain the schema version. If an exception was thrown, the finisher might be
     * called at a later time.
     */
    private static CallSite doIndyEncode(MethodHandles.Lookup lookup, String name, MethodType mt,
                                         WeakReference<RowStore> storeRef,
                                         Class<?> rowType, long indexId,
                                         EncodeFinisher finisher)
    {
        return ExceptionCallSite.make(() -> {
            MethodMaker mm = MethodMaker.begin(lookup, name, mt);
            RowStore store = storeRef.get();
            if (store == null) {
                mm.new_(DatabaseException.class, "Closed").throw_();
            } else {
                RowInfo info = RowInfo.find(rowType);
                int schemaVersion;
                try {
                    schemaVersion = store.schemaVersion(info, false, indexId, true);
                } catch (Exception e) {
                    return new ExceptionCallSite.Failed(mt, mm, e);
                }
                finisher.finish(mm, info, schemaVersion);
            }
            return mm.finish();
        });
    }

    /**
     * Defines a static method which decodes columns from a composite byte[] parameter.
     *
     * @param name method name
     */
    private void addDecodeColumnsMethod(String name, ColumnCodec[] codecs) {
        MethodMaker mm = mClassMaker.addMethod(null, name, mRowClass, byte[].class)
            .static_().public_();
        addDecodeColumns(mm, mRowInfo, codecs, 0);
    }

    /**
     * @param mm param(0): Row object, param(1): byte[], return: void
     * @param fixedOffset must be after the schema version (when applicable)
     */
    private static void addDecodeColumns(MethodMaker mm, RowInfo dstRowInfo,
                                         ColumnCodec[] srcCodecs, int fixedOffset)
    {
        srcCodecs = ColumnCodec.bind(srcCodecs, mm);

        Variable srcVar = mm.param(1);
        Variable offsetVar = mm.var(int.class).set(fixedOffset);

        for (ColumnCodec srcCodec : srcCodecs) {
            String name = srcCodec.mInfo.name;
            ColumnInfo dstInfo = dstRowInfo.allColumns.get(name);

            if (dstInfo == null) {
                srcCodec.decodeSkip(srcVar, offsetVar, null);
            } else {
                var rowVar = mm.param(0);
                Field dstVar = rowVar.field(name);
                Converter.decode(mm, srcVar, offsetVar, null, srcCodec, dstInfo, dstVar);
            }
        }
    }

    private void addDynamicDecodeValueColumns() {
        // First define a method which generates the SwitchCallSite.
        {
            MethodMaker mm = mClassMaker.addMethod
                (SwitchCallSite.class, "decodeValueSwitchCallSite").static_();
            var condy = mm.var(TableMaker.class).condy
                ("condyDecodeValueColumns",  mStore.ref(), mRowType, mRowClass, mIndexId);
            mm.return_(condy.invoke(SwitchCallSite.class, "_"));
        }

        // Also define a method to obtain a MethodHandle which decodes for a given schema
        // version. This must be defined here to ensure that the correct lookup is used. It
        // must always refer to this table class.
        {
            MethodMaker mm = mClassMaker.addMethod
                (MethodHandle.class, "decodeValueHandle", int.class).static_();
            var lookup = mm.var(MethodHandles.class).invoke("lookup");
            var mh = mm.invoke("decodeValueSwitchCallSite").invoke("getCase", lookup, mm.param(0));
            mm.return_(mh);
        }

        MethodMaker mm = mClassMaker.addMethod
            (null, "decodeValue", mRowClass, byte[].class).static_().public_();

        var data = mm.param(1);
        var schemaVersion = mm.var(RowUtils.class).invoke("decodeSchemaVersion", data);

        var indy = mm.var(TableMaker.class).indy("indyDecodeValueColumns");
        indy.invoke(null, "decodeValue", null, schemaVersion, mm.param(0), data);
    }

    /**
     * Returns a SwitchCallSite instance suitable for decoding all value columns. By defining
     * it via a "condy" method, the SwitchCallSite instance can be shared by other methods. In
     * particular, filter subclasses are generated against specific schema versions, and so
     * they need direct access to just one of the cases. This avoids a redundant version check.
     *
     * MethodType is: void (int schemaVersion, RowClass row, byte[] data)
     */
    public static SwitchCallSite condyDecodeValueColumns
        (MethodHandles.Lookup lookup, String name, Class<?> type,
         WeakReference<RowStore> storeRef, Class<?> rowType, Class<?> rowClass, long indexId)
    {
        MethodType mt = MethodType.methodType(void.class, int.class, rowClass, byte[].class);

        return new SwitchCallSite(lookup, mt, schemaVersion -> {
            MethodMaker mm = MethodMaker.begin(lookup, null, "case", rowClass, byte[].class);

            RowStore store = storeRef.get();
            if (store == null) {
                mm.new_(DatabaseException.class, "Closed").throw_();
            } else {
                RowInfo dstRowInfo = RowInfo.find(rowType);

                if (schemaVersion == 0) {
                    // No columns to decode, so assign defaults.
                    for (Map.Entry<String, ColumnInfo> e : dstRowInfo.valueColumns.entrySet()) {
                        Converter.setDefault(mm, e.getValue(), mm.param(0).field(e.getKey()));
                    }
                } else {
                    RowInfo srcRowInfo;
                    try {
                        srcRowInfo = store.rowInfo(rowType, indexId, schemaVersion);
                    } catch (Exception e) {
                        return new ExceptionCallSite.Failed
                            (MethodType.methodType(void.class, rowClass, byte[].class), mm, e);
                    }

                    ColumnCodec[] srcCodecs = srcRowInfo.rowGen().valueCodecs();
                    int fixedOffset = schemaVersion < 128 ? 1 : 4;

                    addDecodeColumns(mm, dstRowInfo, srcCodecs, fixedOffset);

                    if (dstRowInfo != srcRowInfo) {
                        // Assign defaults for any missing columns.
                        for (Map.Entry<String, ColumnInfo> e : dstRowInfo.valueColumns.entrySet()) {
                            String fieldName = e.getKey();
                            if (!srcRowInfo.valueColumns.containsKey(fieldName)) {
                                Converter.setDefault
                                    (mm, e.getValue(), mm.param(0).field(fieldName));
                            }
                        }
                    }
                }
            }

            return mm.finish();
        });
    }

    /**
     * This just returns the SwitchCallSite generated by condyDecodeValueColumns.
     */
    public static SwitchCallSite indyDecodeValueColumns(MethodHandles.Lookup lookup,
                                                        String name, MethodType mt)
        throws Throwable
    {
        MethodHandle mh = lookup.findStatic(lookup.lookupClass(), "decodeValueSwitchCallSite",
                                            MethodType.methodType(SwitchCallSite.class));
        return (SwitchCallSite) mh.invokeExact();
    }

    /**
     * @param variant "load", "exists", or "delete"
     */
    private void addByKeyMethod(String variant) {
        MethodMaker mm = mClassMaker.addMethod
            (boolean.class, variant, Transaction.class, Object.class).public_();

        Variable txnVar = mm.param(0);
        Variable rowVar = mm.param(1).cast(mRowClass);

        Label ready = mm.label();
        mm.invoke("checkPrimaryKeySet", rowVar).ifTrue(ready);

        if (mCodecGen.info.alternateKeys.isEmpty()) {
            mm.new_(IllegalStateException.class, "Primary key isn't fully specified").throw_();
        } else {
            // FIXME: check alternate keys too, and load using a join
            mm.new_(IllegalStateException.class,
                    "Primary or alternate key isn't fully specified").throw_();
        }

        ready.here();

        var keyVar = mm.invoke("encodePrimaryKey", rowVar);

        final var source = mm.field("mSource");

        final Variable valueVar;

        if (variant != "delete" || !supportsTriggers()) {
            valueVar = source.invoke(variant, txnVar, keyVar);
        } else {
            var triggerVar = mm.var(Trigger.class);
            Label skipLabel = mm.label();
            prepareForTrigger(mm, mm.this_(), triggerVar, skipLabel);
            Label triggerStart = mm.label().here();

            // Trigger requires a non-null transaction.
            txnVar.set(mm.var(ViewUtils.class).invoke("enterScope", source, txnVar));
            Label txnStart = mm.label().here();

            var cursorVar = source.invoke("newCursor", txnVar);
            Label cursorStart = mm.label().here();

            cursorVar.invoke("find", keyVar);
            var oldValueVar = cursorVar.invoke("value");
            Label commit = mm.label();
            oldValueVar.ifEq(null, commit);
            triggerVar.invoke("delete", txnVar, rowVar, keyVar, oldValueVar);
            commit.here();
            cursorVar.invoke("commit", (Object) null);
            mm.return_(oldValueVar.ne(null));

            mm.finally_(cursorStart, () -> cursorVar.invoke("reset"));
            mm.finally_(txnStart, () -> txnVar.invoke("exit"));

            skipLabel.here();

            assert variant == "delete";
            valueVar = source.invoke(variant, txnVar, keyVar);

            mm.finally_(triggerStart, () -> triggerVar.invoke("releaseShared"));
        }

        if (variant != "load") {
            mm.return_(valueVar);
        } else {
            Label notNull = mm.label();
            valueVar.ifNe(null, notNull);
            resetValueColumns(rowVar);
            mm.return_(false);
            notNull.here();
            mm.invoke("decodeValue", rowVar, valueVar);
            markAllClean(rowVar);
            mm.return_(true);
        }
    }

    /**
     * @param variant "store", "exchange", "insert", or "replace"
     */
    private void addStoreMethod(String variant, Class returnType) {
        MethodMaker mm = mClassMaker.addMethod
            (returnType, variant, Transaction.class, Object.class).public_();

        Variable txnVar = mm.param(0);
        Variable rowVar = mm.param(1).cast(mRowClass);

        Label ready = mm.label();
        mm.invoke("checkAllSet", rowVar).ifTrue(ready);

        if (variant != "replace" && mAutoColumn != null) {
            Label notReady = mm.label();
            mm.invoke("checkAllButAutoSet", rowVar).ifFalse(notReady);
            mm.invoke("storeAuto", txnVar, rowVar);
            if (variant == "exchange") {
                mm.return_(null);
            } else if (variant == "insert") {
                mm.return_(true);
            } else {
                mm.return_();
            }
            notReady.here();
        }

        mm.invoke("requireAllSet", rowVar);

        ready.here();

        var keyVar = mm.invoke("encodePrimaryKey", rowVar);
        var valueVar = mm.invoke("encodeValue", rowVar);

        Variable resultVar = null;

        if (!supportsTriggers()) {
            resultVar = storeNoTrigger(mm, variant, txnVar, rowVar, keyVar, valueVar);
        } else {
            Label cont = mm.label();

            var triggerVar = mm.var(Trigger.class);
            Label skipLabel = mm.label();
            prepareForTrigger(mm, mm.this_(), triggerVar, skipLabel);
            Label triggerStart = mm.label().here();

            final var source = mm.field("mSource").get();

            // Trigger requires a non-null transaction.
            txnVar.set(mm.var(ViewUtils.class).invoke("enterScope", source, txnVar));
            Label txnStart = mm.label().here();

            // Always use a cursor to acquire the upgradable row lock before updating
            // secondaries. This prevents deadlocks with a concurrent index scan which joins
            // against the row. The row lock is acquired exclusively after all secondaries have
            // been updated. At that point, shared lock acquisition against the row is blocked.
            var cursorVar = source.invoke("newCursor", txnVar);
            Label cursorStart = mm.label().here();

            if (variant == "replace") {
                cursorVar.invoke("find", keyVar);
                var oldValueVar = cursorVar.invoke("value");
                Label passed = mm.label();
                oldValueVar.ifNe(null, passed);
                mm.return_(false);
                passed.here();
                triggerVar.invoke("store", txnVar, rowVar, keyVar, oldValueVar, valueVar);
                cursorVar.invoke("commit", valueVar);
                markAllClean(rowVar);
                mm.return_(true);
            } else {
                Variable closerVar;
                Label opStart;
                if (!mSupportsIndexLock) {
                    closerVar = null;
                    opStart = null;
                } else {
                    closerVar = mm.field("mIndexLock").invoke("openAcquire", txnVar, rowVar);
                    opStart = mm.label().here();
                }

                if (variant == "insert") {
                    cursorVar.invoke("autoload", false);
                    cursorVar.invoke("find", keyVar);
                    if (closerVar != null) {
                        mm.finally_(opStart, () -> closerVar.invoke("close"));
                    }
                    Label passed = mm.label();
                    cursorVar.invoke("value").ifEq(null, passed);
                    mm.return_(false);
                    passed.here();
                    triggerVar.invoke("insert", txnVar, rowVar, keyVar, valueVar);
                    cursorVar.invoke("commit", valueVar);
                    markAllClean(rowVar);
                    mm.return_(true);
                } else {
                    cursorVar.invoke("find", keyVar);
                    if (closerVar != null) {
                        mm.finally_(opStart, () -> closerVar.invoke("close"));
                    }
                    var oldValueVar = cursorVar.invoke("value");
                    Label wasNull = mm.label();
                    oldValueVar.ifEq(null, wasNull);
                    triggerVar.invoke("store", txnVar, rowVar, keyVar, oldValueVar, valueVar);
                    Label commit = mm.label();
                    mm.goto_(commit);
                    wasNull.here();
                    triggerVar.invoke("insert", txnVar, rowVar, keyVar, valueVar);
                    commit.here();
                    cursorVar.invoke("commit", valueVar);
                    if (variant == "store") {
                        markAllClean(rowVar);
                        mm.return_();
                    } else {
                        resultVar = oldValueVar;
                        mm.goto_(cont);
                    }
                }
            }

            mm.finally_(cursorStart, () -> cursorVar.invoke("reset"));
            mm.finally_(txnStart, () -> txnVar.invoke("exit"));

            skipLabel.here();

            Variable storeResultVar = storeNoTrigger(mm, variant, txnVar, rowVar, keyVar, valueVar);
            
            if (resultVar == null) {
                resultVar = storeResultVar;
            } else {
                resultVar.set(storeResultVar);
            }

            mm.finally_(triggerStart, () -> triggerVar.invoke("releaseShared"));

            cont.here();
        }

        if (returnType == null) {
            // This case is expected only for the "store" variant.
            markAllClean(rowVar);
            return;
        }

        if (variant != "exchange") {
            // This case is expected for the "insert" and "replace" variants.
            Label failed = mm.label();
            resultVar.ifFalse(failed);
            markAllClean(rowVar);
            failed.here();
            mm.return_(resultVar);
            return;
        }

        // The rest is for implementing the "exchange" variant.

        markAllClean(rowVar);
        Label found = mm.label();
        resultVar.ifNe(null, found);
        mm.return_(null);
        found.here();

        var copyVar = mm.new_(mRowClass);
        copyFields(mm, rowVar, copyVar, mCodecGen.info.keyColumns.values());
        mm.invoke("decodeValue", copyVar, resultVar);
        markAllClean(copyVar);
        mm.return_(copyVar);

        // Now implement the exchange bridge method.
        mm = mClassMaker.addMethod
            (Object.class, variant, Transaction.class, Object.class).public_().bridge();
        mm.return_(mm.this_().invoke(returnType, variant, null, mm.param(0), mm.param(1)));
    }

    /**
     * @param variant "store", "exchange", "insert", or "replace"
     */
    private Variable storeNoTrigger(MethodMaker mm, String variant,
                                    Variable txnVar, Variable rowVar,
                                    Variable keyVar, Variable valueVar)
    {
        if (variant == "replace" || !mSupportsIndexLock) {
            return mm.field("mSource").invoke(variant, txnVar, keyVar, valueVar);
        } else {
            return mm.invoke(variant, txnVar, rowVar, keyVar, valueVar);
        }
<<<<<<< HEAD

        source = mm.field("mSource").get();

        // RowPredicateLock requires a non-null transaction.
        txnVar.set(mm.var(ViewUtils.class).invoke("enterScope", source, txnVar));
        Label txnStart = mm.label().here();
        var closerVar = mm.field("mIndexLock").invoke("openAcquire", txnVar, rowVar);
        Label opStart = mm.label().here();
        var resultVar = source.invoke(variant, txnVar, keyVar, valueVar);
        mm.finally_(opStart, () -> closerVar.invoke("close"));
        txnVar.invoke("commit");
        mm.finally_(txnStart, () -> txnVar.invoke("exit"));

        return resultVar;
=======
>>>>>>> 92db9c47
    }

    private void addStoreAutoMethod() {
        MethodMaker mm = mClassMaker.addMethod(null, "storeAuto", Transaction.class, mRowClass);

        Variable txnVar = mm.param(0);
        Variable rowVar = mm.param(1);

        var keyVar = mm.invoke("encodePrimaryKey", rowVar);
        var valueVar = mm.invoke("encodeValue", rowVar);

        // Call enterScopex because bogus transaction doesn't work with AutomaticKeyGenerator.
        txnVar.set(mm.var(ViewUtils.class).invoke("enterScopex", mm.field("mSource"), txnVar));
        Label txnStart = mm.label().here();

        if (!supportsTriggers()) {
            mm.field("autogen").invoke("store", txnVar, rowVar, keyVar, valueVar);
            txnVar.invoke("commit");
            markAllClean(rowVar);
            mm.return_();
        } else {
            var triggerVar = mm.var(Trigger.class);
            Label skipLabel = mm.label();
            prepareForTrigger(mm, mm.this_(), triggerVar, skipLabel);
            Label triggerStart = mm.label().here();
            mm.field("autogen").invoke("store", txnVar, rowVar, keyVar, valueVar);
            triggerVar.invoke("insert", txnVar, rowVar, keyVar, valueVar);
            Label commitLabel = mm.label();
            mm.goto_(commitLabel);
            skipLabel.here();
            mm.field("autogen").invoke("store", txnVar, rowVar, keyVar, valueVar);
            commitLabel.here();
            txnVar.invoke("commit");
            markAllClean(rowVar);
            mm.return_();
            mm.finally_(triggerStart, () -> triggerVar.invoke("releaseShared"));
        }

        mm.finally_(txnStart, () -> txnVar.invoke("exit"));
    }

    private static void copyFields(MethodMaker mm, Variable src, Variable dst,
                                   Collection<ColumnInfo> infos)
    {
        for (ColumnInfo info : infos) {
            Variable srcField = src.field(info.name);

            if (info.isArray()) {
                srcField = srcField.get();
                Label isNull = null;
                if (info.isNullable()) {
                    isNull = mm.label();
                    srcField.ifEq(null, isNull);
                }
                srcField.set(srcField.invoke("clone").cast(info.type));
                if (isNull != null) {
                    isNull.here();
                }
            }

            dst.field(info.name).set(srcField);
        }
    }

    /**
     * Adds a method which does most of the work for the update and merge methods. The
     * transaction parameter must not be null, which is committed when changes are made.
     *
     *     boolean doUpdate(Transaction txn, ActualRow row, boolean merge);
     */
    private void addDoUpdateMethod() {
        MethodMaker mm = mClassMaker.addMethod
            (boolean.class, "doUpdate", Transaction.class, mRowClass, boolean.class);

        Variable txnVar = mm.param(0);
        Variable rowVar = mm.param(1);
        Variable mergeVar = mm.param(2);

        Label ready = mm.label();
        mm.invoke("checkPrimaryKeySet", rowVar).ifTrue(ready);

        if (mCodecGen.info.alternateKeys.isEmpty()) {
            mm.new_(IllegalStateException.class, "Primary key isn't fully specified").throw_();
        } else {
            // FIXME: check alternate keys too, and load using a join
            mm.new_(IllegalStateException.class,
                    "Primary or alternate key isn't fully specified").throw_();
        }

        ready.here();

        final var keyVar = mm.invoke("encodePrimaryKey", rowVar);
        final var source = mm.field("mSource");
        final var cursorVar = source.invoke("newCursor", txnVar);

        Label cursorStart = mm.label().here();

        // If all value columns are dirty, replace the whole row and commit.
        {
            Label cont;
            if (mCodecGen.info.valueColumns.isEmpty()) {
                // If the checkValueAllDirty method was defined, it would always return true.
                cont = null;
            } else {
                cont = mm.label();
                mm.invoke("checkValueAllDirty", rowVar).ifFalse(cont);
            }

            final Variable triggerVar;
            final Label triggerStart;

            if (!supportsTriggers()) {
                triggerVar = null;
                triggerStart = null;
            } else {
                triggerVar = mm.var(Trigger.class);
                Label skipLabel = mm.label();
                prepareForTrigger(mm, mm.this_(), triggerVar, skipLabel);
                triggerStart = mm.label().here();

                cursorVar.invoke("find", keyVar);
                var oldValueVar = cursorVar.invoke("value");
                Label replace = mm.label();
                oldValueVar.ifNe(null, replace);
                mm.return_(false);
                replace.here();
                var valueVar = mm.invoke("encodeValue", rowVar);
                triggerVar.invoke("store", txnVar, rowVar, keyVar, oldValueVar, valueVar);
                cursorVar.invoke("commit", valueVar);
                markAllClean(rowVar);
                mm.return_(true);

                skipLabel.here();
            }

            cursorVar.invoke("autoload", false);
            cursorVar.invoke("find", keyVar);
            Label replace = mm.label();
            cursorVar.invoke("value").ifNe(null, replace);
            mm.return_(false);
            replace.here();
            cursorVar.invoke("commit", mm.invoke("encodeValue", rowVar));

            if (triggerStart != null) {
                mm.finally_(triggerStart, () -> triggerVar.invoke("releaseShared"));
            }

            markAllClean(rowVar);
            mm.return_(true);

            if (cont == null) {
                return;
            }

            cont.here();
        }

        cursorVar.invoke("find", keyVar);

        Label hasValue = mm.label();
        cursorVar.invoke("value").ifNe(null, hasValue);
        mm.return_(false);
        hasValue.here();

        // The bulk of the method isn't implemented until needed, delaying acquisition/creation
        // of the current schema version.

        var indy = mm.var(TableMaker.class).indy
            ("indyDoUpdate", mStore.ref(), mRowType, mIndexId, supportsTriggers() ? 1 : 0);
        indy.invoke(null, "doUpdate", null, mm.this_(), rowVar, mergeVar, cursorVar);
        mm.return_(true);

        mm.finally_(cursorStart, () -> cursorVar.invoke("reset"));
    }

    /**
     * @param triggers 0 for false, 1 for true
     */
    public static CallSite indyDoUpdate(MethodHandles.Lookup lookup, String name, MethodType mt,
                                        WeakReference<RowStore> storeRef,
                                        Class<?> rowType, long indexId, int triggers)
    {
        return doIndyEncode
            (lookup, name, mt, storeRef, rowType, indexId, (mm, info, schemaVersion) -> {
                finishIndyDoUpdate(mm, info, schemaVersion, triggers);
            });
    }

    /**
     * @param triggers 0 for false, 1 for true
     */
    private static void finishIndyDoUpdate(MethodMaker mm, RowInfo rowInfo, int schemaVersion,
                                           int triggers)
    {
        // All these variables were provided by the indy call in addDoUpdateMethod.
        Variable tableVar = mm.param(0);
        Variable rowVar = mm.param(1);
        Variable mergeVar = mm.param(2);
        Variable cursorVar = mm.param(3);

        Variable valueVar = cursorVar.invoke("value");
        Variable decodeVersion = mm.var(RowUtils.class).invoke("decodeSchemaVersion", valueVar);

        Label sameVersion = mm.label();
        decodeVersion.ifEq(schemaVersion, sameVersion);

        // If different schema versions, decode and re-encode a new value, and then go to the
        // next step. The simplest way to perform this conversion is to create a new temporary
        // row object, decode the value into it, and then create a new value from it.
        {
            var tempRowVar = mm.new_(rowVar);
            tableVar.invoke("decodeValue", tempRowVar, valueVar);
            valueVar.set(tableVar.invoke("encodeValue", tempRowVar));
        }

        sameVersion.here();

        RowGen rowGen = rowInfo.rowGen();
        ColumnCodec[] codecs = ColumnCodec.bind(rowGen.valueCodecs(), mm);
        Map<String, Integer> columnNumbers = rowGen.columnNumbers();

        // Identify the offsets to all the columns in the original value, and calculate the
        // size of the new value.

        String stateFieldName = null;
        Variable stateField = null;

        var columnVars = new Variable[codecs.length];

        int fixedOffset = schemaVersion < 128 ? 1 : 4;
        Variable offsetVar = mm.var(int.class).set(fixedOffset);
        var newSizeVar = mm.var(int.class).set(fixedOffset); // need room for schemaVersion

        for (int i=0; i<codecs.length; i++) {
            ColumnCodec codec = codecs[i];
            codec.encodePrepare();

            columnVars[i] = offsetVar.get();
            codec.decodeSkip(valueVar, offsetVar, null);

            ColumnInfo info = codec.mInfo;
            int num = columnNumbers.get(info.name);

            String sfName = rowGen.stateField(num);
            if (!sfName.equals(stateFieldName)) {
                stateFieldName = sfName;
                stateField = rowVar.field(stateFieldName).get();
            }

            Label cont = mm.label();

            int sfMask = RowGen.stateFieldMask(num);
            Label isDirty = mm.label();
            stateField.and(sfMask).ifEq(sfMask, isDirty);

            // Add in the size of existing column, which won't be updated.
            {
                codec.encodeSkip();
                newSizeVar.inc(offsetVar.sub(columnVars[i]));
                mm.goto_(cont);
            }

            // Add in the size of the dirty column, which needs to be encoded.
            isDirty.here();
            newSizeVar.inc(codec.minSize());
            codec.encodeSize(rowVar.field(info.name), newSizeVar);

            cont.here();
        }

        // Encode the new byte[] value...

        var newValueVar = mm.new_(byte[].class, newSizeVar);

        var srcOffsetVar = mm.var(int.class).set(0);
        var dstOffsetVar = mm.var(int.class).set(0);
        var spanLengthVar = mm.var(int.class).set(schemaVersion < 128 ? 1 : 4);
        var sysVar = mm.var(System.class);

        for (int i=0; i<codecs.length; i++) {
            ColumnCodec codec = codecs[i];
            ColumnInfo info = codec.mInfo;
            int num = columnNumbers.get(info.name);

            Variable columnLenVar;
            {
                Variable endVar;
                if (i + 1 < codecs.length) {
                    endVar = columnVars[i + 1];
                } else {
                    endVar = valueVar.alength();
                }
                columnLenVar = endVar.sub(columnVars[i]);
            }

            int sfMask = RowGen.stateFieldMask(num);
            Label isDirty = mm.label();
            stateField.and(sfMask).ifEq(sfMask, isDirty);

            // Increase the copy span length.
            Label cont = mm.label();
            spanLengthVar.inc(columnLenVar);
            mm.goto_(cont);

            isDirty.here();

            // Copy the current span and prepare for the next span.
            {
                Label noSpan = mm.label();
                spanLengthVar.ifEq(0, noSpan);
                sysVar.invoke("arraycopy", valueVar, srcOffsetVar,
                              newValueVar, dstOffsetVar, spanLengthVar);
                srcOffsetVar.inc(spanLengthVar);
                dstOffsetVar.inc(spanLengthVar);
                spanLengthVar.set(0);
                noSpan.here();
            }

            // Encode the dirty column, and skip over the original column value.
            codec.encode(rowVar.field(info.name), newValueVar, dstOffsetVar);
            srcOffsetVar.inc(columnLenVar);

            cont.here();
        }

        // Copy any remaining span.
        {
            Label noSpan = mm.label();
            spanLengthVar.ifEq(0, noSpan);
            sysVar.invoke("arraycopy", valueVar, srcOffsetVar,
                          newValueVar, dstOffsetVar, spanLengthVar);
            noSpan.here();
        }

        if (triggers == 0) {
            cursorVar.invoke("commit", newValueVar);
        }

        Label doMerge = mm.label();
        mergeVar.ifTrue(doMerge);

        if (triggers != 0) {
            var triggerVar = mm.var(Trigger.class);
            Label skipLabel = mm.label();
            prepareForTrigger(mm, tableVar, triggerVar, skipLabel);
            Label triggerStart = mm.label().here();

            var txnVar = cursorVar.invoke("link");
            var keyVar = cursorVar.invoke("key");
            triggerVar.invoke("update", txnVar, rowVar, keyVar, valueVar, newValueVar);
            cursorVar.invoke("commit", newValueVar);
            Label cont = mm.label();
            mm.goto_(cont);

            skipLabel.here();

            cursorVar.invoke("commit", newValueVar);

            mm.finally_(triggerStart, () -> triggerVar.invoke("releaseShared"));

            cont.here();
        }

        markAllUndirty(rowVar, rowInfo);
        mm.return_();

        doMerge.here();

        // Decode all the original column values that weren't updated into the row.

        for (int i=0; i<codecs.length; i++) {
            ColumnCodec codec = codecs[i];
            ColumnInfo info = codec.mInfo;
            int num = columnNumbers.get(info.name);

            int sfMask = RowGen.stateFieldMask(num);
            Label cont = mm.label();
            stateField.and(sfMask).ifEq(sfMask, cont);

            codec.decode(rowVar.field(info.name), valueVar, columnVars[i], null);

            cont.here();
        }

        if (triggers != 0) {
            var triggerVar = mm.var(Trigger.class);
            Label skipLabel = mm.label();
            prepareForTrigger(mm, tableVar, triggerVar, skipLabel);
            Label triggerStart = mm.label().here();

            var txnVar = cursorVar.invoke("link");
            var keyVar = cursorVar.invoke("key");
            triggerVar.invoke("store", txnVar, rowVar, keyVar, valueVar, newValueVar);
            cursorVar.invoke("commit", newValueVar);
            Label cont = mm.label();
            mm.goto_(cont);

            skipLabel.here();

            cursorVar.invoke("commit", newValueVar);

            mm.finally_(triggerStart, () -> triggerVar.invoke("releaseShared"));

            cont.here();
        }

        markAllClean(rowVar, rowGen, rowGen);
    }

    /**
     * Delegates to the doUpdate method.
     */
    private void addUpdateMethod(String variant, boolean merge) {
        MethodMaker mm = mClassMaker.addMethod
            (boolean.class, variant, Transaction.class, Object.class).public_();
        Variable txnVar = mm.param(0);
        Variable rowVar = mm.param(1).cast(mRowClass);
        Variable source = mm.field("mSource");
        txnVar.set(mm.var(ViewUtils.class).invoke("enterScope", source, txnVar));
        Label tryStart = mm.label().here();
        mm.return_(mm.invoke("doUpdate", txnVar, rowVar, merge));
        mm.finally_(tryStart, () -> txnVar.invoke("exit"));
    }

    private void resetValueColumns(Variable rowVar) {
        // Clear the value column fields that refer to objects.
        for (ColumnInfo info : mRowInfo.valueColumns.values()) {
            Field field = rowVar.field(info.name);
            if (!info.type.isPrimitive()) {
                field.set(null);
            }
        }

        // Clear the value column state fields. Skip the key columns, which are numbered first.
        // Note that the codecs are accessed, to match encoding order.
        int num = mRowInfo.keyColumns.size();
        int mask = 0;
        for (ColumnCodec codec : mRowGen.valueCodecs()) {
            mask |= RowGen.stateFieldMask(num);
            if (isMaskReady(++num, mask)) {
                mask = maskRemainder(num, mask);
                Field field = stateField(rowVar, num - 1);
                mask = ~mask;
                if (mask == 0) {
                    field.set(mask);
                } else {
                    field.set(field.and(mask));
                    mask = 0;
                }
            }
        }
    }

    /**
     * Makes code which obtains the current trigger and acquires the lock which must be held
     * for the duration of the operation. The lock must be held even if no trigger must be run.
     *
     * @param triggerVar type is Trigger and is assigned by the generated code
     * @param skipLabel label to branch when trigger shouldn't run
     */
    private static void prepareForTrigger(MethodMaker mm, Variable tableVar,
                                          Variable triggerVar, Label skipLabel)
    {
        Label acquireTriggerLabel = mm.label().here();
        triggerVar.set(tableVar.invoke("trigger"));
        triggerVar.invoke("acquireShared");
        var modeVar = triggerVar.invoke("mode");
        modeVar.ifEq(Trigger.SKIP, skipLabel);
        Label activeLabel = mm.label();
        modeVar.ifNe(Trigger.DISABLED, activeLabel);
        triggerVar.invoke("releaseShared");
        mm.goto_(acquireTriggerLabel);
        activeLabel.here();
    }

    private void markAllClean(Variable rowVar) {
        markAllClean(rowVar, mRowGen, mCodecGen);
    }

    private static void markAllClean(Variable rowVar, RowGen rowGen, RowGen codecGen) {
        if (rowGen == codecGen) { // isPrimaryTable, so truly mark all clean
            int mask = 0x5555_5555;
            int i = 0;
            String[] stateFields = rowGen.stateFields();
            for (; i < stateFields.length - 1; i++) {
                rowVar.field(stateFields[i]).set(mask);
            }
            mask >>>= (32 - ((rowGen.info.allColumns.size() & 0b1111) << 1));
            rowVar.field(stateFields[i]).set(mask);
        } else {
            // Only mark columns clean that are defined by codecGen. All others are unset.
            markClean(rowVar, rowGen, codecGen.info.allColumns);
        }
    }

    /**
     * Mark only the given columns as clean. All others are unset.
     */
    private static void markClean(final Variable rowVar, final RowGen rowGen,
                                  final Map<String, ColumnInfo> columns)
    {
        final int maxNum = rowGen.info.allColumns.size();

        int num = 0, mask = 0;

        for (int step = 0; step < 2; step++) {
            // Key columns are numbered before value columns. Add checks in two steps.
            // Note that the codecs are accessed, to match encoding order.
            var baseCodecs = step == 0 ? rowGen.keyCodecs() : rowGen.valueCodecs();

            for (ColumnCodec codec : baseCodecs) {
                if (columns.containsKey(codec.mInfo.name)) {
                    mask |= RowGen.stateFieldMask(num, 0b01); // clean state
                }
                if ((++num & 0b1111) == 0 || num >= maxNum) {
                    rowVar.field(rowGen.stateField(num - 1)).set(mask);
                    mask = 0;
                }
            }
        }
    }

    private void addMarkAllCleanMethod() {
        // Used by filter implementations, and it must be public because filters are defined in
        // a different package.
        MethodMaker mm = mClassMaker.addMethod(null, "markAllClean", mRowClass).public_().static_();
        markAllClean(mm.param(0));
    }

    /**
     * Remaining states are UNSET or CLEAN.
     */
    private static void markAllUndirty(Variable rowVar, RowInfo info) {
        int mask = 0x5555_5555;
        int i = 0;
        String[] stateFields = info.rowGen().stateFields();
        for (; i < stateFields.length - 1; i++) {
            var field = rowVar.field(stateFields[i]);
            field.set(field.and(mask));
        }
        mask >>>= (32 - ((info.allColumns.size() & 0b1111) << 1));
        var field = rowVar.field(stateFields[i]);
        field.set(field.and(mask));
    }

    private Field stateField(Variable rowVar, int columnNum) {
        return rowVar.field(mRowGen.stateField(columnNum));
    }

    private void addAsRowMethod() {
        MethodMaker mm = mClassMaker.addMethod(mRowType, "asRow", byte[].class).protected_();
        var rowVar = mm.new_(mRowClass);
        mm.invoke("decodePrimaryKey", rowVar, mm.param(0));
        markClean(rowVar, mRowGen, mCodecGen.info.keyColumns);
        mm.return_(rowVar);

        mm = mClassMaker.addMethod(Object.class, "asRow", byte[].class).protected_().bridge();
        mm.return_(mm.this_().invoke(mRowType, "asRow", null, mm.param(0)));
    }

    private void addRowStoreRefMethod() {
        MethodMaker mm = mClassMaker.addMethod(WeakReference.class, "rowStoreRef").protected_();
        mm.return_(mm.var(WeakReference.class).setExact(mStore.ref()));
    }

    private void addSecondaryDescriptorMethod() {
        MethodMaker mm = mClassMaker.addMethod(byte[].class, "secondaryDescriptor").protected_();
        mm.return_(mm.var(byte[].class).setExact(mSecondaryDescriptor));
    }

    /**
     * Defines a method which returns a singleton SingleScanController instance.
     */
    private void addUnfilteredMethod() {
        MethodMaker mm = mClassMaker.addMethod
            (SingleScanController.class, "unfiltered").protected_();
        var condy = mm.var(TableMaker.class).condy
            ("condyDefineUnfiltered", mRowType, mRowClass, mSecondaryDescriptor);
        mm.return_(condy.invoke(SingleScanController.class, "unfiltered"));
    }

    /**
     * @param secondaryDesc pass null for primary table
     */
    public static Object condyDefineUnfiltered(MethodHandles.Lookup lookup, String name, Class type,
                                               Class rowType, Class rowClass, byte[] secondaryDesc)
        throws Throwable
    {
        RowInfo rowInfo = RowInfo.find(rowType);
        RowGen rowGen = rowInfo.rowGen();
        RowGen codecGen = rowGen;

        if (secondaryDesc != null) {
            codecGen = RowStore.indexRowInfo(rowInfo, secondaryDesc).rowGen();
        }

        ClassMaker cm = RowGen.beginClassMaker
            (TableMaker.class, rowType, rowInfo, null, "Unfiltered")
            .extend(SingleScanController.class).public_();

        // Constructor is protected, for use by filter implementation subclasses.
        MethodType ctorType;
        {
            ctorType = MethodType.methodType
                (void.class, byte[].class, boolean.class, byte[].class, boolean.class);
            MethodMaker mm = cm.addConstructor(ctorType).protected_();
            mm.invokeSuperConstructor(mm.param(0), mm.param(1), mm.param(2), mm.param(3));
        }

        {
            // Specified by RowDecoderEncoder.
            MethodMaker mm = cm.addMethod
                (Object.class, "decodeRow", Cursor.class, Object.class).public_();
            var tableVar = mm.var(lookup.lookupClass());
            var rowVar = mm.param(1).cast(rowClass);
            Label hasRow = mm.label();
            rowVar.ifNe(null, hasRow);
            rowVar.set(mm.new_(rowClass));
            hasRow.here();
            var cursorVar = mm.param(0);
            tableVar.invoke("decodePrimaryKey", rowVar, cursorVar.invoke("key"));
            tableVar.invoke("decodeValue", rowVar, cursorVar.invoke("value"));
            markAllClean(rowVar, rowGen, codecGen);
            mm.return_(rowVar);
        }

        {
            // Specified by RowDecoderEncoder.
            MethodMaker mm = cm.addMethod(byte[].class, "encodeKey", Object.class).public_();
            var rowVar = mm.param(0).cast(rowClass);
            var tableVar = mm.var(lookup.lookupClass());
            Label unchanged = mm.label();
            tableVar.invoke("checkPrimaryKeyAnyDirty", rowVar).ifFalse(unchanged);
            mm.return_(tableVar.invoke("encodePrimaryKey", rowVar));
            unchanged.here();
            mm.return_(null);
        }

        {
            // Specified by RowDecoderEncoder.
            MethodMaker mm = cm.addMethod(byte[].class, "encodeValue", Object.class).public_();
            var rowVar = mm.param(0).cast(rowClass);
            var tableVar = mm.var(lookup.lookupClass());
            mm.return_(tableVar.invoke("encodeValue", rowVar));
        }

        if (rowGen == codecGen) { // isPrimaryTable, so a schema must be decoded
            // Used by filter subclasses. The int param is the schema version.
            MethodMaker mm = cm.addMethod
                (MethodHandle.class, "decodeValueHandle", int.class).protected_().static_();
            var tableVar = mm.var(lookup.lookupClass());
            mm.return_(tableVar.invoke("decodeValueHandle", mm.param(0)));
        }

        var clazz = cm.finish();

        return lookup.findConstructor(clazz, ctorType).invoke(null, false, null, false);
    }

    /**
     * Returns a subclass of SingleScanController that accepts the same four parameters and a
     * fifth one which refers to the primary index.
     */
    private Class<?> makeUnfilteredSecondaryScanControllerClass(Class<?> tableClass) {
        ClassMaker cm = RowGen.beginClassMaker
            (TableMaker.class, mRowType, mRowInfo, null, "Unfiltered")
            .extend(SingleScanController.Joined.class).public_();

        // Constructor is protected, for use by filter implementation subclasses.
        {
            MethodMaker mm = cm.addConstructor
                (byte[].class, boolean.class, byte[].class, boolean.class, Index.class);
            mm.protected_();
            mm.invokeSuperConstructor
                (mm.param(0), mm.param(1), mm.param(2), mm.param(3), mm.param(4));
        }

        // Define a method which encodes a primary key when given an encoded secondary key. It
        // must be protected to be accessible by filter implementation subclasses.
        RowInfo codecInfo = mCodecGen.info;
        {
            MethodMaker mm;
            if (codecInfo.isAltKey()) {
                // Needs the secondary key and value.
                mm = cm.addMethod(byte[].class, "toPrimaryKey", byte[].class, byte[].class);
            } else {
                // Only needs the secondary key.
                mm = cm.addMethod(byte[].class, "toPrimaryKey", byte[].class);
            }
            mm.protected_().static_();
            var primaryKeyVar = IndexTriggerMaker.makeToPrimaryKey
                (mm, mRowType, mRowClass, mRowInfo, codecInfo);
            mm.return_(primaryKeyVar);
        }

        {
            // Specified by RowDecoderEncoder.
            MethodMaker mm = cm.addMethod
                (Object.class, "decodeRow", Cursor.class, Object.class).public_();

            var cursorVar = mm.param(0);
            var keyVar = cursorVar.invoke("key");

            Variable primaryKeyVar;
            if (codecInfo.isAltKey()) {
                var valueVar = cursorVar.invoke("value");
                primaryKeyVar = mm.invoke("toPrimaryKey", keyVar, valueVar);
            } else {
                primaryKeyVar = mm.invoke("toPrimaryKey", keyVar);
            }

            var primaryValueVar = mm.invoke("join", cursorVar, primaryKeyVar);

            Label hasValue = mm.label();
            primaryValueVar.ifNe(null, hasValue);
            mm.return_(null);
            hasValue.here();

            var rowVar = mm.param(1).cast(mRowClass);
            Label hasRow = mm.label();
            rowVar.ifNe(null, hasRow);
            rowVar.set(mm.new_(mRowClass));
            hasRow.here();

            var tableVar = mm.var(tableClass);
            tableVar.invoke("decodePrimaryKey", rowVar, primaryKeyVar);
            tableVar.invoke("decodeValue", rowVar, primaryValueVar);
            tableVar.invoke("markAllClean", rowVar);
            mm.return_(rowVar);
        }

        return cm.finish();
    }
}<|MERGE_RESOLUTION|>--- conflicted
+++ resolved
@@ -1060,23 +1060,6 @@
         } else {
             return mm.invoke(variant, txnVar, rowVar, keyVar, valueVar);
         }
-<<<<<<< HEAD
-
-        source = mm.field("mSource").get();
-
-        // RowPredicateLock requires a non-null transaction.
-        txnVar.set(mm.var(ViewUtils.class).invoke("enterScope", source, txnVar));
-        Label txnStart = mm.label().here();
-        var closerVar = mm.field("mIndexLock").invoke("openAcquire", txnVar, rowVar);
-        Label opStart = mm.label().here();
-        var resultVar = source.invoke(variant, txnVar, keyVar, valueVar);
-        mm.finally_(opStart, () -> closerVar.invoke("close"));
-        txnVar.invoke("commit");
-        mm.finally_(txnStart, () -> txnVar.invoke("exit"));
-
-        return resultVar;
-=======
->>>>>>> 92db9c47
     }
 
     private void addStoreAutoMethod() {
