--- conflicted
+++ resolved
@@ -51,6 +51,34 @@
         }
     }
 
+    static class Repl extends DataIn {
+        private final ReplicationManager.Input mIn;
+
+        Repl(ReplicationManager.Input in) {
+            this(in, 4096);
+        }
+
+        Repl(ReplicationManager.Input in, int bufferSize) {
+            super(bufferSize);
+            mIn = in;
+        }
+
+        public long position() {
+            return mIn.position();
+        }
+
+        @Override
+        int doRead(byte[] buf, int off, int len) throws IOException {
+            System.out.println("replica read at: " + position());
+            return mIn.read(buf, off, len);
+        }
+
+        @Override
+        public void close() throws IOException {
+            // Nothing to close.
+        }
+    }
+
     private final byte[] mBuffer;
 
     private int mStart;
@@ -64,29 +92,7 @@
         mBuffer = new byte[bufferSize];
     }
 
-<<<<<<< HEAD
-    DataIn(ReplicationManager.Input in) {
-        this(new RepIn(in));
-    }
-
-    static class RepIn extends InputStream {
-        private final ReplicationManager.Input mIn;
-
-        RepIn(ReplicationManager.Input in) {
-            mIn = in;
-        }
-
-        public int read() {
-            throw new AssertionError();
-        }
-
-        public int read(byte[] b, int off, int len) throws IOException {
-            return mIn.read(b, off, len);
-        }
-    }
-=======
     abstract int doRead(byte[] buf, int off, int len) throws IOException;
->>>>>>> c43b3ec3
 
     @Override
     public int read() throws IOException {
