/*
 *  Copyright 2011-2013 Brian S O'Neill
 *
 *  Licensed under the Apache License, Version 2.0 (the "License");
 *  you may not use this file except in compliance with the License.
 *  You may obtain a copy of the License at
 *
 *      http://www.apache.org/licenses/LICENSE-2.0
 *
 *  Unless required by applicable law or agreed to in writing, software
 *  distributed under the License is distributed on an "AS IS" BASIS,
 *  WITHOUT WARRANTIES OR CONDITIONS OF ANY KIND, either express or implied.
 *  See the License for the specific language governing permissions and
 *  limitations under the License.
 */

package org.cojen.tupl;

import java.io.BufferedWriter;
import java.io.File;
import java.io.FileOutputStream;
import java.io.InputStream;
import java.io.InterruptedIOException;
import java.io.IOException;
import java.io.OutputStreamWriter;
import java.io.Serializable;
import java.io.Writer;

import java.lang.ref.Reference;
import java.lang.ref.ReferenceQueue;

import java.math.BigInteger;

import java.util.ArrayList;
import java.util.Arrays;
import java.util.Collections;
import java.util.EnumSet;
import java.util.List;
import java.util.Map;
import java.util.TreeMap;
import java.util.Set;

import java.util.concurrent.TimeUnit;

import java.util.concurrent.atomic.AtomicReferenceFieldUpdater;

import java.util.concurrent.locks.Lock;

import static java.lang.System.arraycopy;

import static java.util.Arrays.fill;

import org.cojen.tupl.io.CauseCloseable;
import org.cojen.tupl.io.OpenOption;
import org.cojen.tupl.io.PageArray;

import static org.cojen.tupl.Node.*;
import static org.cojen.tupl.Utils.*;

/**
 * Main database class, containing a collection of transactional indexes. Call
 * {@link #open open} to obtain a Database instance. Examples:
 *
 * <p>Open a non-durable database, limited to a max size of 100MB:
 *
 * <pre>
 * DatabaseConfig config = new DatabaseConfig().maxCacheSize(100_000_000);
 * Database db = Database.open(config);
 * </pre>
 *
 * <p>Open a regular database, setting the minimum cache size to ensure enough
 * memory is initially available. A weak {@link DurabilityMode durability mode}
 * offers the best transactional commit performance.
 *
 * <pre>
 * DatabaseConfig config = new DatabaseConfig()
 *    .baseFilePath("/var/lib/tupl")
 *    .minCacheSize(100_000_000)
 *    .durabilityMode(DurabilityMode.NO_FLUSH);
 *
 * Database db = Database.open(config);
 * </pre>
 *
 * <p>The following files are created by the above example:
 *
 * <ul>
 * <li><code>/var/lib/tupl.db</code> &ndash; primary data file
 * <li><code>/var/lib/tupl.info</code> &ndash; text file describing the database configuration
 * <li><code>/var/lib/tupl.lock</code> &ndash; lock file to ensure that at most one process can have the database open
 * <li><code>/var/lib/tupl.redo.0</code> &ndash; first transaction redo log file
 * </ul>
 *
 * <p>New redo log files are created by {@link #checkpoint checkpoints}, which
 * also delete the old files. When {@link #beginSnapshot snapshots} are in
 * progress, one or more numbered temporary files are created. For example:
 * <code>/var/lib/tupl.temp.123</code>.
 *
 * @author Brian S O'Neill
 * @see DatabaseConfig
 */
public final class Database implements CauseCloseable {
    private static final int DEFAULT_CACHED_NODES = 1000;
    // +2 for registry and key map root nodes, +1 for one user index, and +2
    // for usage list to function correctly. It always assumes that the least
    // recently used node points to a valid, more recently used node.
    private static final int MIN_CACHED_NODES = 5;

    // Approximate byte overhead per node. Influenced by many factors,
    // including pointer size and child node references. This estimate assumes
    // 32-bit pointers.
    private static final int NODE_OVERHEAD = 100;

    private static int nodeCountFromBytes(long bytes, int pageSize) {
        if (bytes <= 0) {
            return 0;
        }
        pageSize += NODE_OVERHEAD;
        bytes += pageSize - 1;
        if (bytes <= 0) {
            // Overflow.
            return Integer.MAX_VALUE;
        }
        long count = bytes / pageSize;
        return count <= Integer.MAX_VALUE ? (int) count : Integer.MAX_VALUE;
    }

    private static long byteCountFromNodes(int nodes, int pageSize) {
        return nodes * (long) (pageSize + NODE_OVERHEAD);
    }

    private static final int ENCODING_VERSION = 20130112;

    private static final int I_ENCODING_VERSION        = 0;
    private static final int I_ROOT_PAGE_ID            = I_ENCODING_VERSION + 4;
    private static final int I_MASTER_UNDO_LOG_PAGE_ID = I_ROOT_PAGE_ID + 8;
    private static final int I_TRANSACTION_ID          = I_MASTER_UNDO_LOG_PAGE_ID + 8;
    private static final int I_CHECKPOINT_NUMBER       = I_TRANSACTION_ID + 8;
    private static final int I_REDO_TXN_ID             = I_CHECKPOINT_NUMBER + 8;
    private static final int I_REDO_POSITION           = I_REDO_TXN_ID + 8;
    private static final int HEADER_SIZE               = I_REDO_POSITION + 8;

    private static final int DEFAULT_PAGE_SIZE = 4096;
    private static final int MINIMUM_PAGE_SIZE = 512;
    private static final int MAXIMUM_PAGE_SIZE = 65536;

    private static final int OPEN_REGULAR = 0, OPEN_DESTROY = 1, OPEN_TEMP = 2;

    final EventListener mEventListener;

    private final LockedFile mLockFile;

    final DurabilityMode mDurabilityMode;
    final long mDefaultLockTimeoutNanos;
    final LockManager mLockManager;
    final RedoWriter mRedoWriter;
    final PageDb mPageDb;
    final int mPageSize;

    private final BufferPool mSpareBufferPool;

    private final Latch mUsageLatch;
    private int mMaxNodeCount;
    private int mNodeCount;
    private Node mMostRecentlyUsed;
    private Node mLeastRecentlyUsed;

    private final Lock mSharedCommitLock;

    // Is either CACHED_DIRTY_0 or CACHED_DIRTY_1. Access is guarded by commit lock.
    private byte mCommitState;

    // Is false for empty databases which have never checkpointed.
    private volatile boolean mHasCheckpointed = true;

    // Typically opposite of mCommitState, or negative if checkpoint is not in
    // progress. Indicates which nodes are being flushed by the checkpoint.
    private volatile int mCheckpointFlushState = CHECKPOINT_NOT_FLUSHING;

    private static final int CHECKPOINT_FLUSH_PREPARE = -2, CHECKPOINT_NOT_FLUSHING = -1;

    // The root tree, which maps tree ids to other tree root node ids.
    private final Tree mRegistry;

    static final byte KEY_TYPE_INDEX_NAME   = 0; // prefix for name to id mapping
    static final byte KEY_TYPE_INDEX_ID     = 1; // prefix for id to name mapping
    static final byte KEY_TYPE_TREE_ID_MASK = 2; // full key for random tree id mask
    static final byte KEY_TYPE_NEXT_TREE_ID = 3; // full key for tree id sequence

    // Various mappings, defined by KEY_TYPE_ fields.
    private final Tree mRegistryKeyMap;

    private final Latch mOpenTreesLatch;
    // Maps tree names to open trees.
    private final Map<byte[], TreeRef> mOpenTrees;
    private final LHashTable.Obj<TreeRef> mOpenTreesById;
    private final ReferenceQueue<Tree> mOpenTreesRefQueue;

    private final PageAllocator mAllocator;

    final FragmentCache mFragmentCache;
    final int mMaxFragmentedEntrySize;

    // Fragmented values which are transactionally deleted go here.
    private volatile FragmentedTrash mFragmentedTrash;

    // Pre-calculated maximum capacities for inode levels.
    private final long[] mFragmentInodeLevelCaps;

    private final Object mTxnIdLock = new Object();
    // The following fields are guarded by mTxnIdLock.
    private long mTxnId;
    private UndoLog mTopUndoLog;
    private int mUndoLogCount;

    private final Object mCheckpointLock = new Object();

    private long mLastCheckpointNanos;

    private volatile Checkpointer mCheckpointer;

    private final TempFileManager mTempFileManager;

    volatile boolean mClosed;
    volatile Throwable mClosedCause;

    private static final AtomicReferenceFieldUpdater<Database, Throwable> cClosedCauseUpdater =
        AtomicReferenceFieldUpdater.newUpdater(Database.class, Throwable.class, "mClosedCause");

    /**
     * Open a database, creating it if necessary.
     */
    public static Database open(DatabaseConfig config) throws IOException {
        config = config.clone();
        Database db = new Database(config, OPEN_REGULAR);
        db.finishInit(config);
        return db;
    }

    /**
     * Delete the contents of an existing database, and replace it with an
     * empty one. When using a raw block device for the data file, this method
     * must be used to format it.
     */
    public static Database destroy(DatabaseConfig config) throws IOException {
        config = config.clone();
        if (config.mReadOnly) {
            throw new IllegalArgumentException("Cannot destroy read-only database");
        }
        Database db = new Database(config, OPEN_DESTROY);
        db.finishInit(config);
        return db;
    }

    /**
     * @param config base file is set as a side-effect
     */
    static Tree openTemp(TempFileManager tfm, DatabaseConfig config) throws IOException {
        File file = tfm.createTempFile();
        config.baseFile(file);
        config.dataFile(file);
        config.createFilePath(false);
        config.durabilityMode(DurabilityMode.NO_FLUSH);
        Database db = new Database(config, OPEN_TEMP);
        tfm.register(file, db);
        db.mCheckpointer = new Checkpointer(db, config);
        db.mCheckpointer.start();
        return db.mRegistry;
    }

    /**
     * @param config unshared config
     */
    private Database(DatabaseConfig config, int openMode) throws IOException {
        config.mEventListener = mEventListener = SafeEventListener.makeSafe(config.mEventListener);

        final File baseFile = config.mBaseFile;
        final File[] dataFiles = config.dataFiles();

        int pageSize = config.mPageSize;
        if (pageSize <= 0) {
            config.pageSize(pageSize = DEFAULT_PAGE_SIZE);
        } else if (pageSize < MINIMUM_PAGE_SIZE) {
            throw new IllegalArgumentException
                ("Page size is too small: " + pageSize + " < " + MINIMUM_PAGE_SIZE);
        } else if (pageSize > MAXIMUM_PAGE_SIZE) {
            throw new IllegalArgumentException
                ("Page size is too large: " + pageSize + " > " + MAXIMUM_PAGE_SIZE);
        }

        int minCache, maxCache;
        cacheSize: {
            long minCachedBytes = Math.max(0, config.mMinCachedBytes);
            long maxCachedBytes = Math.max(0, config.mMaxCachedBytes);

            if (maxCachedBytes == 0) {
                maxCachedBytes = minCachedBytes;
                if (maxCachedBytes == 0) {
                    minCache = maxCache = DEFAULT_CACHED_NODES;
                    break cacheSize;
                }
            }

            if (minCachedBytes > maxCachedBytes) {
                throw new IllegalArgumentException
                    ("Minimum cache size exceeds maximum: " +
                     minCachedBytes + " > " + maxCachedBytes);
            }

            minCache = nodeCountFromBytes(minCachedBytes, pageSize);
            maxCache = nodeCountFromBytes(maxCachedBytes, pageSize);

            minCache = Math.max(MIN_CACHED_NODES, minCache);
            maxCache = Math.max(MIN_CACHED_NODES, maxCache);
        }

        // Update config such that info file is correct.
        config.mMinCachedBytes = byteCountFromNodes(minCache, pageSize);
        config.mMaxCachedBytes = byteCountFromNodes(maxCache, pageSize);

        mUsageLatch = new Latch();
        mMaxNodeCount = maxCache;

        mDurabilityMode = config.mDurabilityMode;
        mDefaultLockTimeoutNanos = config.mLockTimeoutNanos;
        mLockManager = new LockManager(config.mLockUpgradeRule, mDefaultLockTimeoutNanos);

        if (baseFile != null && !config.mReadOnly && config.mMkdirs) {
            baseFile.getParentFile().mkdirs();
            if (dataFiles != null) {
                for (File f : dataFiles) {
                    f.getParentFile().mkdirs();
                }
            }
        }

        try {
            // Create lock file and write info file of properties.
            if (baseFile == null || openMode == OPEN_TEMP) {
                mLockFile = null;
            } else {
                mLockFile = new LockedFile
                    (new File(baseFile.getPath() + ".lock"), config.mReadOnly);
                if (!config.mReadOnly) {
                    File infoFile = new File(baseFile.getPath() + ".info");
                    Writer w = new BufferedWriter
                        (new OutputStreamWriter(new FileOutputStream(infoFile), "UTF-8"));
                    try {
                        config.writeInfo(w);
                    } finally {
                        w.close();
                    }
                }
            }

            EnumSet<OpenOption> options = config.createOpenOptions();
            if (baseFile != null && openMode == OPEN_DESTROY) {
                // Delete old redo log files.
                deleteNumberedFiles(baseFile, ".redo.");
            }

            if (dataFiles == null) {
                PageArray dataPageArray = config.mDataPageArray;
                if (dataPageArray == null) {
                    mPageDb = new NonPageDb(pageSize);
                } else {
                    mPageDb = new DurablePageDb
                        (dataPageArray, config.mCrypto, openMode == OPEN_DESTROY);
                }
            } else {
                mPageDb = new DurablePageDb
                    (pageSize, dataFiles, options, config.mCrypto, openMode == OPEN_DESTROY);
            }

            // Actual page size might differ from configured size.
            mPageSize = mPageDb.pageSize();

            mSharedCommitLock = mPageDb.sharedCommitLock();

            // Pre-allocate nodes. They are automatically added to the usage
            // list, and so nothing special needs to be done to allow them to
            // get used. Since the initial state is clean, evicting these
            // nodes does nothing.

            long cacheInitStart = 0;
            if (mEventListener != null) {
                mEventListener.notify(EventType.CACHE_INIT_BEGIN,
                                      "Initializing %1$d cached nodes", minCache);
                cacheInitStart = System.nanoTime();
            }

            try {
                for (int i=minCache; --i>=0; ) {
                    allocLatchedNode(true).releaseExclusive();
                }
            } catch (OutOfMemoryError e) {
                mMostRecentlyUsed = null;
                mLeastRecentlyUsed = null;

                throw new OutOfMemoryError
                    ("Unable to allocate the minimum required number of cached nodes: " +
                     minCache + " (" + (minCache * (pageSize + NODE_OVERHEAD)) + " bytes)");
            }

            if (mEventListener != null) {
                double duration = (System.nanoTime() - cacheInitStart) / 1000000000.0;
                mEventListener.notify(EventType.CACHE_INIT_COMPLETE,
                                      "Cache initialization completed in %1$1.3f seconds",
                                      duration, TimeUnit.SECONDS);
            }

            int spareBufferCount = Runtime.getRuntime().availableProcessors();
            mSpareBufferPool = new BufferPool(mPageSize, spareBufferCount);

            mSharedCommitLock.lock();
            try {
                mCommitState = CACHED_DIRTY_0;
            } finally {
                mSharedCommitLock.unlock();
            }

            byte[] header = new byte[HEADER_SIZE];
            mPageDb.readExtraCommitData(header);

            mRegistry = new Tree(this, Tree.REGISTRY_ID, null, null, loadRegistryRoot(header));

            mOpenTreesLatch = new Latch();
            if (openMode == OPEN_TEMP) {
                mOpenTrees = Collections.emptyMap();
                mOpenTreesById = new LHashTable.Obj<TreeRef>(0);
                mOpenTreesRefQueue = null;
            } else {
                mOpenTrees = new TreeMap<byte[], TreeRef>(KeyComparator.THE);
                mOpenTreesById = new LHashTable.Obj<TreeRef>(16);
                mOpenTreesRefQueue = new ReferenceQueue<Tree>();
            }

            synchronized (mTxnIdLock) {
                mTxnId = decodeLongLE(header, I_TRANSACTION_ID);
            }

            long redoNum = decodeLongLE(header, I_CHECKPOINT_NUMBER);
            long redoPos = decodeLongLE(header, I_REDO_POSITION);
            long redoTxnId = decodeLongLE(header, I_REDO_TXN_ID);

            if (openMode == OPEN_TEMP) {
                mRegistryKeyMap = null;
            } else {
                mRegistryKeyMap = openInternalTree(Tree.REGISTRY_KEY_MAP_ID, true);
            }

            mAllocator = new PageAllocator(mPageDb);

            if (baseFile == null) {
                // Non-durable database never evicts anything.
                mFragmentCache = new FragmentMap();
            } else {
                // Regular database evicts automatically.
                mFragmentCache = new FragmentCache(this, mMaxNodeCount);
            }

            if (openMode != OPEN_TEMP) {
                Tree tree = openInternalTree(Tree.FRAGMENTED_TRASH_ID, false);
                if (tree != null) {
                    mFragmentedTrash = new FragmentedTrash(tree);
                }
            }

            // Limit maximum fragmented entry size to guarantee that 2 entries
            // fit. Each also requires 2 bytes for pointer and up to 3 bytes
            // for value length field.
            mMaxFragmentedEntrySize = (pageSize - Node.TN_HEADER_SIZE - (2 + 3 + 2 + 3)) >> 1;

            mFragmentInodeLevelCaps = calculateInodeLevelCaps(mPageSize);

            long recoveryStart = 0;
            if (baseFile == null || openMode == OPEN_TEMP) {
                mRedoWriter = null;
            } else {
                // Perform recovery by examining redo and undo logs.

                if (mEventListener != null) {
                    mEventListener.notify(EventType.RECOVERY_BEGIN, "Database recovery begin");
                    recoveryStart = System.nanoTime();
                }

                LHashTable.Obj<Transaction> txns = new LHashTable.Obj<Transaction>(16);
                {
                    long masterNodeId = decodeLongLE(header, I_MASTER_UNDO_LOG_PAGE_ID);
                    if (masterNodeId != 0) {
                        if (mEventListener != null) {
                            mEventListener.notify
                                (EventType.RECOVERY_LOAD_UNDO_LOGS, "Loading undo logs");
                        }
                        UndoLog.recoverMasterUndoLog(this, masterNodeId)
                            .recoverTransactions(txns, LockMode.UPGRADABLE_READ, 0);
                    }
                }

                ReplicationManager rm = config.mReplManager;
                if (rm != null) {
                    rm.start(redoPos);
                    ReplRedoEngine engine = new ReplRedoEngine
                        (rm, config.mMaxReplicaThreads, this, txns);
                    mRedoWriter = engine.initWriter(redoNum);

                    // Cannot start recovery until constructor is finished and final field
                    // values are visible to other threads. Pass the state to the caller
                    // through the config object.
                    config.mReplRecoveryStartNanos = recoveryStart;
                    config.mReplInitialTxnId = redoTxnId;
                } else {
                    long logId = redoNum;

                    // Make sure old redo logs are deleted. Process might have exited
                    // before last checkpoint could delete them.
                    for (int i=1; i<=2; i++) {
                        RedoLog.deleteOldFile(config.mBaseFile, logId - i);
                    }

                    RedoLogApplier applier = new RedoLogApplier(this, txns);
                    RedoLog replayLog = new RedoLog(config, logId, redoPos);

                    // As a side-effect, log id is set one higher than last file scanned.
                    Set<File> redoFiles = replayLog.replay
                        (applier, mEventListener, EventType.RECOVERY_APPLY_REDO_LOG,
                         "Applying redo log: %1$d");

                    boolean doCheckpoint = !redoFiles.isEmpty();

                    // Avoid re-using transaction ids used by recovery.
                    redoTxnId = applier.mHighestTxnId;
                    if (redoTxnId != 0) {
                        synchronized (mTxnIdLock) {
                            // Subtract for modulo comparison.
                            if (mTxnId == 0 || (redoTxnId - mTxnId) > 0) {
                                mTxnId = redoTxnId;
                            }
                        }
                    }

                    if (txns.size() > 0) {
                        // Rollback or truncate all remaining transactions. They were never
                        // explicitly rolled back, or they were committed but not cleaned up.

                        if (mEventListener != null) {
                            mEventListener.notify
                                (EventType.RECOVERY_PROCESS_REMAINING,
                                 "Processing remaining transactions");
                        }

                        txns.traverse(new LHashTable.Visitor
                                      <LHashTable.ObjEntry<Transaction>, IOException>()
                        {
                            public boolean visit(LHashTable.ObjEntry<Transaction> entry)
                                throws IOException
                            {
                                entry.value.recoveryCleanup();
                                return false;
                            }
                        });

                        doCheckpoint = true;
                    }

                    // New redo logs begin with identifiers one higher than last scanned.
                    mRedoWriter = new RedoLog(config, replayLog);

                    if (doCheckpoint) {
                        checkpoint(true, 0, 0);
                        // Only cleanup after successful checkpoint.
                        for (File file : redoFiles) {
                            file.delete();
                        }
                    }

                    // Delete lingering fragmented values after undo logs have been processed,
                    // ensuring deletes were committed.
                    emptyAllFragmentedTrash(true);

                    recoveryComplete(recoveryStart);
                }
            }

            if (baseFile == null || openMode == OPEN_TEMP) {
                mTempFileManager = null;
            } else {
                mTempFileManager = new TempFileManager(baseFile);
            }
        } catch (Throwable e) {
            closeQuietly(null, this, e);
            throw rethrow(e);
        }
    }

    /**
     * Post construction, allow additional threads access to the database.
     */
    private void finishInit(DatabaseConfig config) throws IOException {
        if (mRedoWriter == null && mTempFileManager == null) {
            // Nothing is durable and nothing to ever clean up 
            return;
        }

        Checkpointer c = new Checkpointer(this, config);
        mCheckpointer = c;

        // Register objects to automatically shutdown.
        c.register(mRedoWriter);
        c.register(mTempFileManager);

        if (mRedoWriter instanceof ReplRedoWriter) {
            // Start replication and recovery.
            ReplRedoWriter writer = (ReplRedoWriter) mRedoWriter;
            try {
                // Pass the original listener, in case it has been specialized.
                writer.recover(config.mReplInitialTxnId, config.mEventListener);
            } catch (Throwable e) {
                closeQuietly(null, this, e);
                throw rethrow(e);
            }
            checkpoint();
            recoveryComplete(config.mReplRecoveryStartNanos);
        }

        c.start();
    }

    private void recoveryComplete(long recoveryStart) {
        if (mRedoWriter != null && mEventListener != null) {
            double duration = (System.nanoTime() - recoveryStart) / 1000000000.0;
            mEventListener.notify(EventType.RECOVERY_COMPLETE,
                                  "Recovery completed in %1$1.3f seconds",
                                  duration, TimeUnit.SECONDS);
        }
    }

    /*
    void trace() throws IOException {
        int[] inBuckets = new int[16];
        int[] leafBuckets = new int[16];

        java.util.BitSet pages = mPageDb.tracePages();
        mRegistry.mRoot.tracePages(this, pages, inBuckets, leafBuckets);
        mRegistryKeyMap.mRoot.tracePages(this, pages, inBuckets, leafBuckets);

        Cursor all = allIndexes();
        for (all.first(); all.key() != null; all.next()) {
            Index ix = indexById(all.value());
            System.out.println(ix.getNameString());

            Cursor c = ix.newCursor(Transaction.BOGUS);
            c.first();
            System.out.println("height: " + ((TreeCursor) c).height());
            c.reset();

            ((Tree) ix).mRoot.tracePages(this, pages, inBuckets, leafBuckets);
            System.out.println("unaccounted: " + pages.cardinality());
            System.out.println("internal avail: " + Arrays.toString(inBuckets));
            System.out.println("leaf avail: " + Arrays.toString(leafBuckets));
        }
        all.reset();

        System.out.println("unaccounted: " + pages.cardinality());
        System.out.println(pages);
    }
    */

    /**
     * Returns the given named index, returning null if not found.
     *
     * @return shared Index instance; null if not found
     */
    public Index findIndex(byte[] name) throws IOException {
        return openIndex(name.clone(), false);
    }

    /**
     * Returns the given named index, returning null if not found. Name is UTF-8
     * encoded.
     *
     * @return shared Index instance; null if not found
     */
    public Index findIndex(String name) throws IOException {
        return openIndex(name.getBytes("UTF-8"), false);
    }

    /**
     * Returns the given named index, creating it if necessary.
     *
     * @return shared Index instance
     */
    public Index openIndex(byte[] name) throws IOException {
        return openIndex(name.clone(), true);
    }

    /**
     * Returns the given named index, creating it if necessary. Name is UTF-8
     * encoded.
     *
     * @return shared Index instance
     */
    public Index openIndex(String name) throws IOException {
        return openIndex(name.getBytes("UTF-8"), true);
    }

    /**
     * Returns an index by its identifier, returning null if not found.
     *
     * @throws IllegalArgumentException if id is reserved
     */
    public Index indexById(long id) throws IOException {
        if (Tree.isInternal(id)) {
            throw new IllegalArgumentException("Invalid id: " + id);
        }

        Index index;

        final Lock commitLock = sharedCommitLock();
        commitLock.lock();
        try {
            if ((index = lookupIndexById(id)) != null) {
                return index;
            }

            byte[] idKey = new byte[9];
            idKey[0] = KEY_TYPE_INDEX_ID;
            encodeLongBE(idKey, 1, id);

            byte[] name = mRegistryKeyMap.load(null, idKey);

            if (name == null) {
                return null;
            }

            index = openIndex(name, false);
        } catch (Throwable e) {
            if (e instanceof DatabaseException && ((DatabaseException) e).isRecoverable()) {
                throw (DatabaseException) e;
            }
            throw closeOnFailure(this, e);
        } finally {
            commitLock.unlock();
        }

        if (index == null) {
            // Registry needs to be repaired to fix this.
            throw new DatabaseException("Unable to find index in registry");
        }

        return index;
    }

    /**
     * @return null if index is not open
     */
    private Tree lookupIndexById(long id) {
        mOpenTreesLatch.acquireShared();
        try {
            LHashTable.ObjEntry<TreeRef> entry = mOpenTreesById.get(id);
            return entry == null ? null : entry.value.get();
        } finally {
            mOpenTreesLatch.releaseShared();
        }
    }

    /**
     * Returns an index by its identifier, returning null if not found.
     *
     * @param id big-endian encoded long integer
     * @throws IllegalArgumentException if id is malformed or reserved
     */
    public Index indexById(byte[] id) throws IOException {
        if (id.length != 8) {
            throw new IllegalArgumentException("Expected an 8 byte identifier: " + id.length);
        }
        return indexById(decodeLongBE(id, 0));
    }

    /**
     * Allows access to internal indexes which can use the redo log.
     */
    Index anyIndexById(long id) throws IOException {
        if (id == Tree.REGISTRY_KEY_MAP_ID) {
            return mRegistryKeyMap;
        } else if (id == Tree.FRAGMENTED_TRASH_ID) {
            return fragmentedTrash().mTrash;
        }
        return indexById(id);
    }

    /**
     * Returns a Cursor which maps all available index names to
     * identifiers. Identifiers are long integers, big-endian encoded.
     * Attempting to store anything into the Cursor causes an {@link
     * UnmodifiableViewException} to be thrown.
     */
    public Cursor allIndexes() throws IOException {
        return new IndexesCursor(mRegistryKeyMap.newCursor(null));
    }

    /**
     * Returns a new Transaction with the {@link DatabaseConfig#durabilityMode default}
     * durability mode.
     */
    public Transaction newTransaction() {
        return doNewTransaction(mDurabilityMode);
    }

    /**
     * Returns a new Transaction with the given durability mode. If null, the
     * {@link DatabaseConfig#durabilityMode default} is used.
     */
    public Transaction newTransaction(DurabilityMode durabilityMode) {
        return doNewTransaction(durabilityMode == null ? mDurabilityMode : durabilityMode);
    }

    private Transaction doNewTransaction(DurabilityMode durabilityMode) {
        return new Transaction
            (this, durabilityMode, LockMode.UPGRADABLE_READ, mDefaultLockTimeoutNanos);
    }

    /**
     * Convenience method which returns a transaction intended for locking. Caller can make
     * modifications only if commit lock is held.
     */
    Transaction newLockTransaction() {
        return new Transaction(this, DurabilityMode.NO_REDO, LockMode.UPGRADABLE_READ, -1);
    }

    /**
     * Caller must hold commit lock. This ensures that highest transaction id
     * is persisted correctly by checkpoint.
     */
    void register(UndoLog undo) {
        synchronized (mTxnIdLock) {
            UndoLog top = mTopUndoLog;
            if (top != null) {
                undo.mPrev = top;
                top.mNext = undo;
            }
            mTopUndoLog = undo;
            mUndoLogCount++;
        }
    }

    /**
     * Caller must hold commit lock. This ensures that highest transaction id
     * is persisted correctly by checkpoint.
     *
     * @return non-zero transaction id
     */
    long nextTransactionId() throws IOException {
        RedoWriter redo = mRedoWriter;
        if (redo != null) {
            // Replicas cannot create loggable transactions.
            redo.opWriteCheck();
        }

        long txnId;
        do {
            synchronized (mTxnIdLock) {
                txnId = ++mTxnId;
            }
        } while (txnId == 0);

        return txnId;
    }

    /**
     * Called only by UndoLog.
     */
    void unregister(UndoLog log) {
        synchronized (mTxnIdLock) {
            UndoLog prev = log.mPrev;
            UndoLog next = log.mNext;
            if (prev != null) {
                prev.mNext = next;
                log.mPrev = null;
            }
            if (next != null) {
                next.mPrev = prev;
                log.mNext = null;
            } else if (log == mTopUndoLog) {
                mTopUndoLog = prev;
            }
            mUndoLogCount--;
        }
    }

    /**
     * Preallocates pages for immediate use. The actual amount allocated
     * varies, depending on the amount of free pages already available.
     *
     * @return actual amount allocated
     */
    public long preallocate(long bytes) throws IOException {
        if (!mClosed && mPageDb instanceof DurablePageDb) {
            int pageSize = mPageSize;
            long pageCount = (bytes + pageSize - 1) / pageSize;
            if (pageCount > 0) {
                pageCount = mPageDb.allocatePages(pageCount);
                if (pageCount > 0) {
                    try {
                        checkpoint(true, 0, 0);
                    } catch (Throwable e) {
                        closeQuietly(null, this, e);
                        throw rethrow(e);
                    }
                }
                return pageCount * pageSize;
            }
        }
        return 0;
    }

    /**
     * Support for capturing a snapshot (hot backup) of the database, while
     * still allowing concurrent modifications. The snapshot contains all data
     * up to the last checkpoint. Call the {@link #checkpoint checkpoint}
     * method immediately before to ensure that an up-to-date snapshot is
     * captured.
     *
     * <p>To restore from a snapshot, store it in the primary data file, which
     * is the base file with a ".db" extension. Make sure no redo log files
     * exist and then open the database. Alternatively, call {@link
     * #restoreFromSnapshot restoreFromSnapshot}, which also supports restoring
     * into separate data files.
     *
     * <p>During the snapshot, temporary files are created to hold pre-modified
     * copies of pages. If the snapshot destination stream blocks for too long,
     * these files keep growing. File growth rate increases too if the database
     * is being heavily modified. In the worst case, the temporary files can
     * become larger than the primary database files.
     *
     * @return a snapshot control object, which must be closed when no longer needed
     */
    public Snapshot beginSnapshot() throws IOException {
        if (!(mPageDb instanceof DurablePageDb)) {
            throw new UnsupportedOperationException("Snapshot only allowed for durable databases");
        }
        checkClosed();
        DurablePageDb pageDb = (DurablePageDb) mPageDb;
        return pageDb.beginSnapshot(mTempFileManager);
    }

    /**
     * Restore from a {@link #beginSnapshot snapshot}, into the data files
     * defined by the given configuration.
     *
     * @param in snapshot source; does not require extra buffering; auto-closed
     */
    public static Database restoreFromSnapshot(DatabaseConfig config, InputStream in)
        throws IOException
    {
        PageDb restored;

        File[] dataFiles = config.dataFiles();
        if (dataFiles == null) {
            PageArray dataPageArray = config.mDataPageArray;

            if (dataPageArray == null) {
                throw new UnsupportedOperationException
                    ("Restore only allowed for durable databases");
            }

            // Delete old redo log files.
            deleteNumberedFiles(config.mBaseFile, ".redo.");

            restored = DurablePageDb.restoreFromSnapshot(dataPageArray, config.mCrypto, in);
        } else {
            if (!config.mReadOnly && config.mMkdirs) {
                for (File f : dataFiles) {
                    f.getParentFile().mkdirs();
                }
            }

            EnumSet<OpenOption> options = config.createOpenOptions();

            // Delete old redo log files.
            deleteNumberedFiles(config.mBaseFile, ".redo.");

            restored = DurablePageDb.restoreFromSnapshot
                (config.mPageSize, dataFiles, options, config.mCrypto, in);
        }

        restored.close();

        return Database.open(config);
    }

    /**
     * Returns an immutable copy of database statistics.
     */
    public Stats stats() {
        Stats stats = new Stats();

        stats.mPageSize = mPageSize;

        mSharedCommitLock.lock();
        try {
            long cursorCount = 0;
            mOpenTreesLatch.acquireShared();
            try {
                stats.mOpenIndexes = mOpenTrees.size();
                for (TreeRef treeRef : mOpenTrees.values()) {
                    Tree tree = treeRef.get();
                    if (tree != null) {
                        cursorCount += tree.mRoot.countCursors(); 
                    }
                }
            } finally {
                mOpenTreesLatch.releaseShared();
            }

            stats.mCursorCount = cursorCount;

            PageDb.Stats pstats = mPageDb.stats();
            stats.mFreePages = pstats.freePages;
            stats.mTotalPages = pstats.totalPages;

            stats.mLockCount = mLockManager.numLocksHeld();

            synchronized (mTxnIdLock) {
                stats.mTxnCount = mUndoLogCount;
                stats.mTxnsCreated = mTxnId;
            }
        } finally {
            mSharedCommitLock.unlock();
        }

        return stats;
    }

    /**
     * Immutable copy of database {@link Database#stats statistics}.
     */
    public static class Stats implements Serializable {
        private static final long serialVersionUID = 2L;

        int mPageSize;
        long mFreePages;
        long mTotalPages;
        int mOpenIndexes;
        long mLockCount;
        long mCursorCount;
        long mTxnCount;
        long mTxnsCreated;

        Stats() {
        }

        /**
         * Returns the allocation page size.
         */
        public int pageSize() {
            return mPageSize;
        }

        /**
         * Returns the amount of unused pages in the database.
         */
        public long freePages() {
            return mFreePages;
        }

        /**
         * Returns the total amount of pages in the database.
         */
        public long totalPages() {
            return mTotalPages;
        }

        /**
         * Returns the amount of indexes currently open.
         */
        public int openIndexes() {
            return mOpenIndexes;
        }

        /**
         * Returns the amount of locks currently allocated. Locks are created
         * as transactions access or modify records, and they are destroyed
         * when transactions exit or reset. An accumulation of locks can
         * indicate that transactions are not being reset properly.
         */
        public long lockCount() {
            return mLockCount;
        }

        /**
         * Returns the amount of cursors which are in a non-reset state. An
         * accumulation of cursors can indicate that cursors are not being
         * reset properly.
         */
        public long cursorCount() {
            return mCursorCount;
        }

        /**
         * Returns the amount of transactions which are in a non-reset
         * state. An accumulation of transactions can indicate that
         * transactions are not being reset properly.
         */
        public long transactionCount() {
            return mTxnCount;
        }

        /**
         * Returns the total amount of transactions explicitly created over the
         * life of the database.
         */
        public long transactionsCreated() {
            return mTxnsCreated;
        }

        @Override
        public String toString() {
            return "Database.Stats {pageSize=" + mPageSize
                + ", freePages=" + mFreePages
                + ", totalPages=" + mTotalPages
                + ", openIndexes=" + mOpenIndexes
                + ", lockCount=" + mLockCount
                + ", cursorCount=" + mCursorCount
                + ", transactionCount=" + mTxnCount
                + ", transactionsCreated=" + mTxnsCreated
                + '}';
        }
    }

    /**
     * Flushes, but does not sync, all non-flushed transactions. Transactions
     * committed with {@link DurabilityMode#NO_FLUSH no-flush} effectively
     * become {@link DurabilityMode#NO_SYNC no-sync} durable.
     */
    public void flush() throws IOException {
        if (!mClosed && mRedoWriter != null) {
            mRedoWriter.flush();
        }
    }

    /**
     * Persists all non-flushed and non-sync'd transactions. Transactions
     * committed with {@link DurabilityMode#NO_FLUSH no-flush} and {@link
     * DurabilityMode#NO_SYNC no-sync} effectively become {@link
     * DurabilityMode#SYNC sync} durable.
     */
    public void sync() throws IOException {
        if (!mClosed && mRedoWriter != null) {
            mRedoWriter.sync();
        }
    }

    /**
     * Durably sync and checkpoint all changes to the database. In addition to
     * ensuring that all transactions are durable, checkpointing ensures that
     * non-transactional modifications are durable. Checkpoints are performed
     * automatically by a background thread, at a {@link
     * DatabaseConfig#checkpointRate configurable} rate.
     */
    public void checkpoint() throws IOException {
        if (!mClosed && mPageDb instanceof DurablePageDb) {
            try {
                checkpoint(false, 0, 0);
            } catch (Throwable e) {
                closeQuietly(null, this, e);
                throw rethrow(e);
            }
        }
    }

    /**
     * Temporarily suspend automatic checkpoints without waiting for any in-progress checkpoint
     * to complete. Suspend may be invoked multiple times, but each must be paired with a
     * {@link #resumeCheckpoints resume} call to enable automatic checkpoints again.
     *
     * @throws IllegalStateException if suspended more than 2^31 times
     */
    public void suspendCheckpoints() {
        Checkpointer c = mCheckpointer;
        if (c != null) {
            c.suspend();
        }
    }

    /**
     * Resume automatic checkpoints after having been temporarily {@link #suspendCheckpoints
     * suspended}.
     *
     * @throws IllegalStateException if resumed more than suspended
     */
    public void resumeCheckpoints() {
        Checkpointer c = mCheckpointer;
        if (c != null) {
            c.resume();
        }
    }

    /**
     * Verifies the integrity of the database and all indexes.
     *
     * @param observer optional observer; pass null for default
     * @return true if verification passed
     */
    public boolean verify(VerificationObserver observer) throws IOException {
        // TODO: Verify free lists.

        if (observer == null) {
            observer = new VerificationObserver();
        }

        final boolean[] passedRef = {true};
        final VerificationObserver fobserver = observer;

        scanAllIndexes(new ScanVisitor() {
            public boolean apply(Tree tree) throws IOException {
                Index view = tree.observableView();
                fobserver.failed = false;
                boolean keepGoing = tree.verifyTree(view, fobserver);
                passedRef[0] &= !fobserver.failed;
                if (keepGoing) {
                    keepGoing = fobserver.indexComplete(view, !fobserver.failed, null);
                }
                return keepGoing;
            }
        });

        return passedRef[0];
    }

    static interface ScanVisitor {
        /**
         * @return false if should stop
         */
        boolean apply(Tree tree) throws IOException;
    }

    /**
     * @return false if stopped
     */
    private boolean scanAllIndexes(ScanVisitor visitor) throws IOException {
        if (!visitor.apply(mRegistry)) {
            return false;
        }
        if (!visitor.apply(mRegistryKeyMap)) {
            return false;
        }

        FragmentedTrash trash = mFragmentedTrash;
        if (trash != null) {
            if (!visitor.apply(trash.mTrash)) {
                return false;
            }
        }

        Cursor all = allIndexes();
        try {
            for (all.first(); all.key() != null; all.next()) {
                long id = decodeLongBE(all.value(), 0);

                Tree index = lookupIndexById(id);
                if (index != null) {
                    if (!visitor.apply(index)) {
                        return false;
                    }
                } else {
                    // Open the index.
                    index = (Tree) indexById(id);
                    boolean keepGoing = visitor.apply(index);
                    try {
                        index.close();
                    } catch (IllegalStateException e) {
                        // Leave open if in use now.
                    }
                    if (!keepGoing) {
                        return false;
                    }
                }
            }
        } finally {
            all.reset();
        }

        return true;
    }

    /**
     * Closes the database, ensuring durability of committed transactions. No
     * checkpoint is performed by this method, and so non-transactional
     * modifications can be lost.
     */
    @Override
    public void close() throws IOException {
        close(null);
    }

    /**
     * Closes the database after an unexpected failure. No checkpoint is performed by this
     * method, and so non-transactional modifications can be lost.
     *
     * @param cause if non-null, delivers a {@link EventType#PANIC_UNHANDLED_EXCEPTION panic}
     * event and future database accesses will rethrow the cause
     */
    @Override
    public void close(Throwable cause) throws IOException {
        if (cause != null) {
            if (cClosedCauseUpdater.compareAndSet(this, null, cause) && mEventListener != null) {
                mEventListener.notify(EventType.PANIC_UNHANDLED_EXCEPTION,
                                      "Closing database due to unhandled exception: %1$s",
                                      rootCause(cause));
            }
        }

        mClosed = true;

        Checkpointer c = mCheckpointer;
        if (c != null) {
            c.close();
            c = null;
        }

        // Synchronize to wait for any in-progress checkpoint to complete.
        synchronized (mCheckpointLock) {
            // Nothing really needs to be done in the synchronized block, but
            // do something just in case a "smart" compiler thinks an empty
            // synchronized block can be eliminated.
            mClosed = true;
        }

        if (mOpenTrees != null) {
            mOpenTreesLatch.acquireExclusive();
            try {
                mOpenTrees.clear();
                mOpenTreesById.clear(0);
            } finally {
                mOpenTreesLatch.releaseExclusive();
            }
        }

        Lock lock = mSharedCommitLock;
        if (lock != null) {
            lock.lock();
        }
        try {
            closeNodeCache();

            if (mAllocator != null) {
                mAllocator.clearDirtyNodes();
            }

            IOException ex = null;

            ex = closeQuietly(ex, mRedoWriter, cause);
            ex = closeQuietly(ex, mPageDb, cause);
            ex = closeQuietly(ex, mLockFile, cause);

            mLockManager.close();

            if (ex != null) {
                throw ex;
            }
        } finally {
            if (lock != null) {
                lock.unlock();
            }
        }
    }

    void checkClosed() throws DatabaseException {
        if (mClosed) {
            String message = "Closed";
            Throwable cause = mClosedCause;
            if (cause != null) {
                message += "; " + rootCause(cause);
            }
            throw new DatabaseException(message, cause);
        }
    }

    void treeClosed(Tree tree) {
        mOpenTreesLatch.acquireExclusive();
        try {
            TreeRef ref = mOpenTreesById.getValue(tree.mId);
            if (ref != null && ref.get() == tree) {
                ref.clear();
                mOpenTrees.remove(tree.mName);
                mOpenTreesById.remove(tree.mId);
            }
        } finally {
            mOpenTreesLatch.releaseExclusive();
        }
    }

    /**
     * @return new tree or null if given tree was not the currently open one
     */
    Tree replaceClosedTree(Tree tree, Node newRoot) {
        mOpenTreesLatch.acquireExclusive();
        try {
            TreeRef ref = mOpenTreesById.getValue(tree.mId);
            if (ref != null && ref.get() == tree) {
                ref.clear();
                tree = new Tree(this, tree.mId, tree.mIdBytes, tree.mName, newRoot);
                ref = new TreeRef(tree, mOpenTreesRefQueue);
                mOpenTrees.put(tree.mName, ref);
                mOpenTreesById.insert(tree.mId).value = ref;
                return tree;
            } else {
                return null;
            }
        } finally {
            mOpenTreesLatch.releaseExclusive();
        }
    }

    void dropClosedTree(Tree tree, long rootId, int cachedState) throws IOException {
        RedoWriter redo = mRedoWriter;

        byte[] idKey, nameKey;

        final Lock commitLock = sharedCommitLock();
        commitLock.lock();
        try {
            Transaction txn;
            mOpenTreesLatch.acquireExclusive();
            try {
                TreeRef ref = mOpenTreesById.getValue(tree.mId);
                if (ref == null || ref.get() != tree) {
                    return;
                }

                idKey = newKey(KEY_TYPE_INDEX_ID, tree.mIdBytes);
                nameKey = newKey(KEY_TYPE_INDEX_NAME, tree.mName);

                txn = newLockTransaction();
                try {
                    // Acquire locks to prevent tree from being re-opened. No deadlocks should
                    // be possible with tree latch held exclusively, but order in a safe
                    // fashion anyhow. A registry lookup can only follow a key map lookup.
                    txn.lockExclusive(mRegistryKeyMap.mId, idKey);
                    txn.lockExclusive(mRegistryKeyMap.mId, nameKey);
                    txn.lockExclusive(mRegistry.mId, tree.mIdBytes);

                    ref.clear();
                    mOpenTrees.remove(tree.mName);
                    mOpenTreesById.remove(tree.mId);
                } catch (Throwable e) {
                    txn.reset();
                    throw rethrow(e);
                }
            } finally {
                mOpenTreesLatch.releaseExclusive();
            }

            // Complete the drop operation without preventing other indexes from being opened
            // or dropped concurrently.

            try {
                deletePage(rootId, cachedState);

                mRegistryKeyMap.remove(txn, idKey, tree.mName);
                mRegistryKeyMap.remove(txn, nameKey, tree.mIdBytes);
                mRegistry.delete(txn, tree.mIdBytes);

                if (redo != null && !redo.dropIndex(tree.mId, mDurabilityMode.alwaysRedo())) {
                    redo = null;
                }

                txn.commit();
            } catch (Throwable e) {
                throw closeOnFailure(this, e);
            } finally {
                txn.reset();
            }
        } finally {
            commitLock.unlock();
        }

        if (redo != null) {
            // Don't hold commit lock during sync.
            redo.txnCommitSync();
        }
    }

    /**
     * @param rootId pass zero to create
     * @return unlatched and unevictable root node
     */
    private Node loadTreeRoot(long rootId) throws IOException {
        Node rootNode = allocLatchedNode(false);
        try {
            if (rootId == 0) {
                rootNode.asEmptyRoot();
            } else {
                try {
                    rootNode.read(this, rootId);
                } catch (IOException e) {
                    makeEvictableNow(rootNode);
                    throw e;
                }
            }
        } finally {
            rootNode.releaseExclusive();
        }
        return rootNode;
    }

    /**
     * Loads the root registry node, or creates one if store is new. Root node
     * is not eligible for eviction.
     */
    private Node loadRegistryRoot(byte[] header) throws IOException {
        int version = decodeIntLE(header, I_ENCODING_VERSION);

        long rootId;
        if (version == 0) {
            rootId = 0;
            // No registry; clearly nothing has been checkpointed.
            mHasCheckpointed = false;
        } else {
            if (version != ENCODING_VERSION) {
                throw new CorruptDatabaseException("Unknown encoding version: " + version);
            }
            rootId = decodeLongLE(header, I_ROOT_PAGE_ID);
        }

        return loadTreeRoot(rootId);
    }

    private Tree openInternalTree(long treeId, boolean create) throws IOException {
        final Lock commitLock = sharedCommitLock();
        commitLock.lock();
        try {
            byte[] treeIdBytes = new byte[8];
            encodeLongBE(treeIdBytes, 0, treeId);
            byte[] rootIdBytes = mRegistry.load(Transaction.BOGUS, treeIdBytes);
            long rootId;
            if (rootIdBytes != null) {
                rootId = decodeLongLE(rootIdBytes, 0);
            } else {
                if (!create) {
                    return null;
                }
                rootId = 0;
            }
            return new Tree(this, treeId, treeIdBytes, null, loadTreeRoot(rootId));
        } finally {
            commitLock.unlock();
        }
    }

    private Index openIndex(byte[] name, boolean create) throws IOException {
        checkClosed();

        Tree tree = quickFindIndex(null, name);
        if (tree != null) {
            return tree;
        }

        final Lock commitLock = sharedCommitLock();
        commitLock.lock();
        try {
            // Cleaup before opening more indexes.
            cleanupUnreferencedTrees(null);

            byte[] nameKey = newKey(KEY_TYPE_INDEX_NAME, name);
            byte[] treeIdBytes = mRegistryKeyMap.load(null, nameKey);
            long treeId;
            // Is non-null if index was created.
            byte[] idKey;

            if (treeIdBytes != null) {
                idKey = null;
                treeId = decodeLongBE(treeIdBytes, 0);
            } else if (!create) {
                return null;
            } else {
                mOpenTreesLatch.acquireExclusive();
                try {
                    treeIdBytes = mRegistryKeyMap.load(null, nameKey);
                    if (treeIdBytes != null) {
                        idKey = null;
                        treeId = decodeLongBE(treeIdBytes, 0);
                    } else {
                        treeIdBytes = new byte[8];

                        // Non-transactional operations are critical, in that
                        // any failure is treated as non-recoverable.
                        boolean critical = true;
                        try {
                            do {
                                critical = false;
                                treeId = nextTreeId();
                                encodeLongBE(treeIdBytes, 0, treeId);
                                critical = true;
                            } while (!mRegistry.insert
                                     (Transaction.BOGUS, treeIdBytes, EMPTY_BYTES));

                            critical = false;
                            if (!mRegistryKeyMap.insert(null, nameKey, treeIdBytes)) {
                                critical = true;
                                mRegistry.delete(Transaction.BOGUS, treeIdBytes);
                                throw new DatabaseException("Unable to insert index name");
                            }

                            idKey = newKey(KEY_TYPE_INDEX_ID, treeIdBytes);

                            critical = false;
                            if (!mRegistryKeyMap.insert(null, idKey, name)) {
                                mRegistryKeyMap.delete(null, nameKey);
                                critical = true;
                                mRegistry.delete(Transaction.BOGUS, treeIdBytes);
                                throw new DatabaseException("Unable to insert index id");
                            }
                        } catch (Throwable e) {
                            if (!critical && e instanceof DatabaseException &&
                                ((DatabaseException) e).isRecoverable())
                            {
                                throw (DatabaseException) e;
                            }
                            throw closeOnFailure(this, e);
                        }
                    }
                } finally {
                    mOpenTreesLatch.releaseExclusive();
                }
            }

            // Use a transaction to ensure that only one thread loads the
            // requested index. Nothing is written into it.
            Transaction txn = newLockTransaction();
            try {
                // Pass the transaction to acquire the lock.
                byte[] rootIdBytes = mRegistry.load(txn, treeIdBytes);

                tree = quickFindIndex(txn, name);
                if (tree != null) {
                    // Another thread got the lock first and loaded the index.
                    return tree;
                }

                long rootId = (rootIdBytes == null || rootIdBytes.length == 0) ? 0
                    : decodeLongLE(rootIdBytes, 0);
                tree = new Tree(this, treeId, treeIdBytes, name, loadTreeRoot(rootId));

                TreeRef treeRef = new TreeRef(tree, mOpenTreesRefQueue);

                mOpenTreesLatch.acquireExclusive();
                try {
                    mOpenTrees.put(name, treeRef);
                    mOpenTreesById.insert(treeId).value = treeRef;
                } finally {
                    mOpenTreesLatch.releaseExclusive();
                }

                return tree;
            } catch (Throwable e) {
                if (idKey != null) {
                    // Rollback create of new index.
                    try {
                        mRegistryKeyMap.delete(null, idKey);
                        mRegistryKeyMap.delete(null, nameKey);
                        mRegistry.delete(Transaction.BOGUS, treeIdBytes);
                    } catch (Throwable e2) {
                        // Ignore.
                    }
                }
                throw rethrow(e);
            } finally {
                txn.reset();
            }
        } finally {
            commitLock.unlock();
        }
    }

    private long nextTreeId() throws IOException {
        // By generating identifiers from a 64-bit sequence, it's effectively
        // impossible for them to get re-used after trees are deleted.

        Transaction txn = newTransaction(mDurabilityMode.alwaysRedo());
        try {
            // Tree id mask, to make the identifiers less predictable and
            // non-compatible with other database instances.
            long treeIdMask;
            {
                byte[] key = {KEY_TYPE_TREE_ID_MASK};
                byte[] treeIdMaskBytes = mRegistryKeyMap.load(txn, key);

                if (treeIdMaskBytes == null) {
                    treeIdMaskBytes = new byte[8];
                    random().nextBytes(treeIdMaskBytes);
                    mRegistryKeyMap.store(txn, key, treeIdMaskBytes);
                }

                treeIdMask = decodeLongLE(treeIdMaskBytes, 0);
            }

            byte[] key = {KEY_TYPE_NEXT_TREE_ID};
            byte[] nextTreeIdBytes = mRegistryKeyMap.load(txn, key);

            if (nextTreeIdBytes == null) {
                nextTreeIdBytes = new byte[8];
            }
            long nextTreeId = decodeLongLE(nextTreeIdBytes, 0);

            long treeId;
            do {
                treeId = scramble((nextTreeId++) ^ treeIdMask);
            } while (Tree.isInternal(treeId));

            encodeLongLE(nextTreeIdBytes, 0, nextTreeId);
            mRegistryKeyMap.store(txn, key, nextTreeIdBytes);
            txn.commit();

            return treeId;
        } finally {
            txn.reset();
        }
    }

    /**
     * @return null if not found
     */
    private Tree quickFindIndex(Transaction txn, byte[] name) throws IOException {
        TreeRef treeRef;
        mOpenTreesLatch.acquireShared();
        try {
            treeRef = mOpenTrees.get(name);
            if (treeRef == null) {
                return null;
            }
            Tree tree = treeRef.get();
            if (tree != null) {
                return tree;
            }
        } finally {
            mOpenTreesLatch.releaseShared();
        }

        // Ensure that all nodes of cleared tree reference are evicted before
        // potentially replacing them. Weak references are cleared before they
        // are enqueued, and so polling the queue does not guarantee node
        // eviction. Process the tree directly.
        cleanupUnreferencedTree(txn, treeRef);

        return null;
    }

    /**
     * Trees instances retain a reference to an unevictable root node. If tree is no longer in
     * use, evict everything, including the root node. Method cannot be called while a
     * checkpoint is in progress.
     */
    private void cleanupUnreferencedTrees(Transaction txn) throws IOException {
        final ReferenceQueue queue = mOpenTreesRefQueue;
        if (queue == null) {
            return;
        }
        try {
            while (true) {
                Reference ref = queue.poll();
                if (ref == null) {
                    break;
                }
                if (ref instanceof TreeRef) {
                    cleanupUnreferencedTree(txn, (TreeRef) ref);
                }
            }
        } catch (Exception e) {
            if (!mClosed) {
                throw rethrow(e);
            }
        }
    }

    private void cleanupUnreferencedTree(Transaction txn, TreeRef ref) throws IOException {
        // Acquire lock to prevent tree from being reloaded too soon.

        byte[] treeIdBytes = new byte[8];
        encodeLongBE(treeIdBytes, 0, ref.mId);

        if (txn == null) {
            txn = newLockTransaction();
        } else {
            txn.enter();
        }

        try {
            // Pass the transaction to acquire the lock.
            mRegistry.load(txn, treeIdBytes);

            mOpenTreesLatch.acquireShared();
            try {
                LHashTable.ObjEntry<TreeRef> entry = mOpenTreesById.get(ref.mId);
                if (entry == null || entry.value != ref) {
                    return;
                }
            } finally {
                mOpenTreesLatch.releaseShared();
            }

            Node root = ref.mRoot;
            root.acquireExclusive();
            root.forceEvictTree(mPageDb);
            root.releaseExclusive();

            mOpenTreesLatch.acquireExclusive();
            try {
                mOpenTreesById.remove(ref.mId);
                mOpenTrees.remove(ref.mName);
            } finally {
                mOpenTreesLatch.releaseExclusive();
            }
        } finally {
            txn.exit();
        }

        // Move root node into usage list, allowing it to be re-used.
        makeEvictableNow(ref.mRoot);
    }

    private static byte[] newKey(byte type, byte[] payload) {
        byte[] key = new byte[1 + payload.length];
        key[0] = type;
        arraycopy(payload, 0, key, 1, payload.length);
        return key;
    }

    /**
     * Returns the fixed size of all pages in the store, in bytes.
     */
    int pageSize() {
        return mPageSize;
    }

    /**
     * Access the shared commit lock, which prevents commits while held.
     */
    Lock sharedCommitLock() {
        return mSharedCommitLock;
    }

    /**
     * Returns a new or recycled Node instance, latched exclusively, with an id
     * of zero and a clean state.
     */
    Node allocLatchedNode() throws IOException {
        return allocLatchedNode(true);
    }

    /**
     * Returns a new or recycled Node instance, latched exclusively, with an id
     * of zero and a clean state.
     *
     * @param evictable true if allocated node can be automatically evicted
     */
    Node allocLatchedNode(boolean evictable) throws IOException {
        final Latch usageLatch = mUsageLatch;
        for (int trial = 1; trial <= 3; trial++) {
            usageLatch.acquireExclusive();
            alloc: try {
                int max = mMaxNodeCount;

                if (max == 0) {
                    break alloc;
                }

                if (mNodeCount < max) {
                    checkClosed();
                    Node node = new Node(mPageSize);
                    node.acquireExclusive();
                    mNodeCount++;
                    if (evictable) {
                        if ((node.mLessUsed = mMostRecentlyUsed) == null) {
                            mLeastRecentlyUsed = node;
                        } else {
                            mMostRecentlyUsed.mMoreUsed = node;
                        }
                        mMostRecentlyUsed = node;
                    }
                    return node;
                }

                if (!evictable && mLeastRecentlyUsed.mMoreUsed == mMostRecentlyUsed) {
                    // Cannot allow list to shrink to less than two elements.
                    break alloc;
                }

                do {
                    Node node = mLeastRecentlyUsed;
                    (mLeastRecentlyUsed = node.mMoreUsed).mLessUsed = null;
                    node.mMoreUsed = null;
                    (node.mLessUsed = mMostRecentlyUsed).mMoreUsed = node;
                    mMostRecentlyUsed = node;

                    if (node.tryAcquireExclusive() && (node = Node.evict(node, mPageDb)) != null) {
                        if (!evictable) {
                            // Detach from linked list.
                            (mMostRecentlyUsed = node.mLessUsed).mMoreUsed = null;
                            node.mLessUsed = null;
                        }
                        // Return with latch still held.
                        return node;
                    }
                } while (--max > 0);
            } finally {
                usageLatch.releaseExclusive();
            }

            checkClosed();

            final Lock commitLock = sharedCommitLock();
            commitLock.lock();
            try {
                // Try to free up nodes from unreferenced trees.
                cleanupUnreferencedTrees(null);
            } finally {
                commitLock.unlock();
            }
        }

        throw new CacheExhaustedException();
    }

    /**
     * Unlinks all nodes from each other in usage list, and prevents new nodes
     * from being allocated.
     */
    private void closeNodeCache() {
        final Latch usageLatch = mUsageLatch;
        usageLatch.acquireExclusive();
        try {
            // Prevent new allocations.
            mMaxNodeCount = 0;

            Node node = mLeastRecentlyUsed;
            mLeastRecentlyUsed = null;
            mMostRecentlyUsed = null;

            while (node != null) {
                Node next = node.mMoreUsed;
                node.mLessUsed = null;
                node.mMoreUsed = null;

                // Make node appear to be evicted.
                node.mId = 0;

                // Attempt to unlink child nodes, making them appear to be evicted.
                if (node.tryAcquireExclusive()) {
                    Node[] childNodes = node.mChildNodes;
                    if (childNodes != null) {
                        fill(childNodes, null);
                    }
                    node.releaseExclusive();
                }

                node = next;
            }
        } finally {
            usageLatch.releaseExclusive();
        }
    }

    /**
     * Returns a new or recycled Node instance, latched exclusively and marked
     * dirty. Caller must hold commit lock.
     */
    Node allocDirtyNode() throws IOException {
        Node node = allocLatchedNode(true);
        try {
            dirty(node, mAllocator.allocPage(node));
            return node;
        } catch (IOException e) {
            node.releaseExclusive();
            throw e;
        }
    }

    /**
     * Returns a new or recycled Node instance, latched exclusively, marked
     * dirty and unevictable. Caller must hold commit lock.
     */
    Node allocUnevictableNode() throws IOException {
        Node node = allocLatchedNode(false);
        try {
            dirty(node, mAllocator.allocPage(node));
            return node;
        } catch (IOException e) {
            makeEvictableNow(node);
            node.releaseExclusive();
            throw e;
        }
    }

    /**
     * Allow a Node which was allocated as unevictable to be evictable,
     * starting off as the most recently used.
     */
    void makeEvictable(Node node) {
        final Latch usageLatch = mUsageLatch;
        usageLatch.acquireExclusive();
        try {
            if (mMaxNodeCount == 0) {
                // Closed.
                return;
            }
            if (node.mMoreUsed != null || node.mLessUsed != null) {
                throw new IllegalStateException();
            }
            (node.mLessUsed = mMostRecentlyUsed).mMoreUsed = node;
            mMostRecentlyUsed = node;
        } finally {
            usageLatch.releaseExclusive();
        }
    }

    /**
     * Allow a Node which was allocated as unevictable to be evictable, as the
     * least recently used.
     */
    void makeEvictableNow(Node node) {
        final Latch usageLatch = mUsageLatch;
        usageLatch.acquireExclusive();
        try {
            if (mMaxNodeCount == 0) {
                // Closed.
                return;
            }
            if (node.mMoreUsed != null || node.mLessUsed != null) {
                throw new IllegalStateException();
            }
            (node.mMoreUsed = mLeastRecentlyUsed).mLessUsed = node;
            mLeastRecentlyUsed = node;
        } finally {
            usageLatch.releaseExclusive();
        }
    }

    /**
     * Allow a Node which was allocated as evictable to be unevictable.
     */
    void makeUnevictable(final Node node) {
        final Latch usageLatch = mUsageLatch;
        usageLatch.acquireExclusive();
        try {
            if (mMaxNodeCount == 0) {
                // Closed.
                return;
            }
            final Node lessUsed = node.mLessUsed;
            final Node moreUsed = node.mMoreUsed;
            if (lessUsed == null) {
                (mLeastRecentlyUsed = moreUsed).mLessUsed = null;
            } else if (moreUsed == null) {
                (mMostRecentlyUsed = lessUsed).mMoreUsed = null;
            } else {
                lessUsed.mMoreUsed = moreUsed;
                moreUsed.mLessUsed = lessUsed;
            }
            node.mMoreUsed = null;
            node.mLessUsed = null;
        } finally {
            usageLatch.releaseExclusive();
        }
    }

    /**
     * Caller must hold commit lock and any latch on node.
     */
    boolean shouldMarkDirty(Node node) {
        return node.mCachedState != mCommitState && node.mId != Node.STUB_ID;
    }

    /**
     * Caller must hold commit lock and exclusive latch on node. Method does
     * nothing if node is already dirty. Latch is never released by this method,
     * even if an exception is thrown.
     *
     * @return true if just made dirty and id changed
     */
    boolean markDirty(Tree tree, Node node) throws IOException {
        if (node.mCachedState == mCommitState || node.mId == Node.STUB_ID) {
            return false;
        } else {
            doMarkDirty(tree, node);
            return true;
        }
    }

    /**
     * Caller must hold commit lock and exclusive latch on node. Method does
     * nothing if node is already dirty. Latch is never released by this method,
     * even if an exception is thrown.
     */
    void markUndoLogDirty(Node node) throws IOException {
        if (node.mCachedState != mCommitState) {
            long oldId = node.mId;
            long newId = mAllocator.allocPage(node);
            mPageDb.deletePage(oldId);
            node.write(mPageDb);
            dirty(node, newId);
        }
    }

    /**
     * Caller must hold commit lock and exclusive latch on node. Method must
     * not be called if node is already dirty. Latch is never released by this
     * method, even if an exception is thrown.
     */
    void doMarkDirty(Tree tree, Node node) throws IOException {
        long oldId = node.mId;
        long newId = mAllocator.allocPage(node);
        if (oldId != 0) {
            mPageDb.deletePage(oldId);
        }
        if (node.mCachedState != CACHED_CLEAN) {
            node.write(mPageDb);
        }
        if (node == tree.mRoot && tree.mIdBytes != null) {
            byte[] newEncodedId = new byte[8];
            encodeLongLE(newEncodedId, 0, newId);
            mRegistry.store(Transaction.BOGUS, tree.mIdBytes, newEncodedId);
        }
        dirty(node, newId);
    }

    /**
     * Caller must hold commit lock and exclusive latch on node.
     */
    private void dirty(Node node, long newId) {
        node.mId = newId;
        node.mCachedState = mCommitState;
    }

    /**
     * Caller must hold commit lock and exclusive latch on node. This method
     * should only be called for nodes whose existing data is not needed.
     */
    void redirty(Node node) {
        node.mCachedState = mCommitState;
        mAllocator.dirty(node);
    }

    /**
     * Similar to markDirty method except no new page is reserved, and old page
     * is not immediately deleted. Caller must hold commit lock and exclusive
     * latch on node. Latch is never released by this method, unless an
     * exception is thrown.
     */
    void prepareToDelete(Node node) throws IOException {
        // Hello. My name is Inigo Montoya. You killed my father. Prepare to die. 
        if (node.mCachedState == mCheckpointFlushState) {
            // Node must be committed with the current checkpoint, and so
            // it must be written out before it can be deleted.
            try {
                node.write(mPageDb);
            } catch (Throwable e) {
                node.releaseExclusive();
                throw rethrow(e);
            }
        }
    }

    /**
     * Caller must hold commit lock and exclusive latch on node. The
     * prepareToDelete method must have been called first. Latch is always
     * released by this method, even if an exception is thrown.
     */
    void deleteNode(Node node) throws IOException {
        deleteNode(node, true);
    }

    /**
     * @param canRecycle true if node's page can be immediately re-used
     */
    void deleteNode(Node node, boolean canRecycle) throws IOException {
        try {
            long id = node.mId;
            if (canRecycle) {
                deletePage(id, node.mCachedState);
            } else if (id != 0) {
                mPageDb.deletePage(id);
            }

            node.mId = 0;
            // TODO: child node array should be recycled
            node.mChildNodes = null;

            // When node is re-allocated, it will be evicted. Ensure that eviction
            // doesn't write anything.
            node.mCachedState = CACHED_CLEAN;
        } finally {
            node.releaseExclusive();
        }

        // Indicate that node is least recently used, allowing it to be
        // re-allocated immediately without evicting another node. Node must be
        // unlatched at this point, to prevent it from being immediately
        // promoted to most recently used by allocLatchedNode.
        final Latch usageLatch = mUsageLatch;
        usageLatch.acquireExclusive();
        try {
            if (mMaxNodeCount == 0) {
                // Closed.
                return;
            }
            Node lessUsed = node.mLessUsed;
            if (lessUsed == null) {
                // Node might already be least...
                if (node.mMoreUsed != null) {
                    // ...confirmed.
                    return;
                }
                // ...Node isn't in the usage list at all.
            } else {
                Node moreUsed = node.mMoreUsed;
                if ((lessUsed.mMoreUsed = moreUsed) == null) {
                    mMostRecentlyUsed = lessUsed;
                } else {
                    moreUsed.mLessUsed = lessUsed;
                }
                node.mLessUsed = null;
            }
            (node.mMoreUsed = mLeastRecentlyUsed).mLessUsed = node;
            mLeastRecentlyUsed = node;
        } finally {
            usageLatch.releaseExclusive();
        }
    }

    /**
     * Caller must hold commit lock.
     */
    void deletePage(long id, int cachedState) throws IOException {
        if (id != 0) {
            if (cachedState == mCommitState) {
                // Newly reserved page was never used, so recycle it.
                mAllocator.recyclePage(id);
            } else {
                // Old data must survive until after checkpoint.
                mPageDb.deletePage(id);
            }
        }
    }

    /**
     * Indicate that a non-root node is most recently used. Root node is not
     * managed in usage list and cannot be evicted. Caller must hold any latch
     * on node. Latch is never released by this method, even if an exception is
     * thrown.
     */
    void used(Node node) {
        // Because this method can be a bottleneck, don't wait for exclusive
        // latch. If node is popular, it will get more chances to be identified
        // as most recently used. This strategy works well enough because cache
        // eviction is always a best-guess approach.
        final Latch usageLatch = mUsageLatch;
        if (usageLatch.tryAcquireExclusive()) {
            Node moreUsed = node.mMoreUsed;
            if (moreUsed != null) {
                Node lessUsed = node.mLessUsed;
                if ((moreUsed.mLessUsed = lessUsed) == null) {
                    mLeastRecentlyUsed = moreUsed;
                } else {
                    lessUsed.mMoreUsed = moreUsed;
                }
                node.mMoreUsed = null;
                (node.mLessUsed = mMostRecentlyUsed).mMoreUsed = node;
                mMostRecentlyUsed = node;
            }
            usageLatch.releaseExclusive();
        }
    }

    /**
     * Breakup a large value into separate pages, returning a new value which
     * encodes the page references. Caller must hold commit lock.
     *
     * Returned value begins with a one byte header:
     *
     * 0b0000_ffip
     *
     * The leading 4 bits define the encoding type, which must be 0. The 'f' bits define the
     * full value length field size: 2, 4, 6, or 8 bytes. The 'i' bit defines the inline
     * content length field size: 0 or 2 bytes. The 'p' bit is clear if direct pointers are
     * used, and set for indirect pointers. Pointers are always 6 bytes.
     *
     * @param caller optional tree node which is latched and calling this method
     * @param value can be null if value is all zeros
     * @param max maximum allowed size for returned byte array; must not be
     * less than 11 (can be 9 if full value length is < 65536)
     * @return null if max is too small
     */
    byte[] fragment(Node caller, final byte[] value, final long vlength, int max)
        throws IOException
    {
        int pageSize = mPageSize;
        long pageCount = vlength / pageSize;
        int remainder = (int) (vlength % pageSize);

        if (vlength >= 65536) {
            // Subtract header size, full length field size, and size of one pointer.
            max -= (1 + 4 + 6);
        } else if (pageCount == 0 && remainder <= (max - (1 + 2 + 2))) {
            // Entire value fits inline. It didn't really need to be
            // encoded this way, but do as we're told.
            byte[] newValue = new byte[(1 + 2 + 2) + (int) vlength];
            newValue[0] = 0x02; // ff=0, i=1, p=0
<<<<<<< HEAD
            writeShortLE(newValue, 1, (int) vlength);     // full length
            writeShortLE(newValue, 1 + 2, (int) vlength); // inline length
            arrayCopyOrFill(value, 0, newValue, (1 + 2 + 2), (int) vlength);
=======
            encodeShortLE(newValue, 1, value.length);     // full length
            encodeShortLE(newValue, 1 + 2, value.length); // inline length
            arraycopy(value, 0, newValue, (1 + 2 + 2), value.length);
>>>>>>> 361a98e5
            return newValue;
        } else {
            // Subtract header size, full length field size, and size of one pointer.
            max -= (1 + 2 + 6);
        }

        if (max < 0) {
            return null;
        }

        long pointerSpace = pageCount * 6;

        byte[] newValue;
        if (remainder <= max && remainder < 65536
            && (pointerSpace <= (max + (6 - 2) - remainder)))
        {
            // Remainder fits inline, minimizing internal fragmentation. All
            // extra pages will be full. All pointers fit too; encode direct.

            byte header;
            int offset;
            if (vlength < (1L << (2 * 8))) {
                header = 0x02; // ff = 0, i=1
                offset = 1 + 2;
            } else if (vlength < (1L << (4 * 8))) {
                header = 0x06; // ff = 1, i=1
                offset = 1 + 4;
            } else if (vlength < (1L << (6 * 8))) {
                header = 0x0a; // ff = 2, i=1
                offset = 1 + 6;
            } else {
                header = 0x0e; // ff = 3, i=1
                offset = 1 + 8;
            }

            int poffset = offset + 2 + remainder;
            newValue = new byte[poffset + (int) pointerSpace];
            if (pageCount > 0) {
<<<<<<< HEAD
                if (value == null) {
                    // Value is sparse, so just fill with null pointers.
                    fill(newValue, poffset, poffset + ((int) pageCount) * 6, (byte) 0);
                } else {
                    int voffset = remainder;
                    while (true) {
                        Node node = allocDirtyNode();
                        try {
                            mFragmentCache.put(caller, node);
                            writeInt48LE(newValue, poffset, node.mId);
                            arraycopy(value, voffset, node.mPage, 0, pageSize);
                            if (pageCount == 1) {
                                break;
                            }
                        } finally {
                            node.releaseExclusive();
=======
                int voffset = remainder;
                while (true) {
                    Node node = allocDirtyNode();
                    try {
                        mFragmentCache.put(caller, node);
                        encodeInt48LE(newValue, poffset, node.mId);
                        arraycopy(value, voffset, node.mPage, 0, pageSize);
                        if (pageCount == 1) {
                            break;
>>>>>>> 361a98e5
                        }
                        pageCount--;
                        poffset += 6;
                        voffset += pageSize;
                    }
                }
            }

            newValue[0] = header;
<<<<<<< HEAD
            writeShortLE(newValue, offset, remainder); // inline length
            arrayCopyOrFill(value, 0, newValue, offset + 2, remainder);
=======
            encodeShortLE(newValue, offset, remainder); // inline length
            arraycopy(value, 0, newValue, offset + 2, remainder);
>>>>>>> 361a98e5
        } else {
            // Remainder doesn't fit inline, so don't encode any inline
            // content. Last extra page will not be full.
            pageCount++;
            pointerSpace += 6;

            byte header;
            int offset;
            if (vlength < (1L << (2 * 8))) {
                header = 0x00; // ff = 0, i=0
                offset = 1 + 2;
            } else if (vlength < (1L << (4 * 8))) {
                header = 0x04; // ff = 1, i=0
                offset = 1 + 4;
            } else if (vlength < (1L << (6 * 8))) {
                header = 0x08; // ff = 2, i=0
                offset = 1 + 6;
            } else {
                header = 0x0c; // ff = 3, i=0
                offset = 1 + 8;
            }

            if (pointerSpace <= (max + 6)) {
                // All pointers fit, so encode as direct.
                newValue = new byte[offset + (int) pointerSpace];
                if (pageCount > 0) {
<<<<<<< HEAD
                    if (value == null) {
                        // Value is sparse, so just fill with null pointers.
                        fill(newValue, offset, offset + ((int) pageCount) * 6, (byte) 0);
                    } else {
                        int voffset = 0;
                        while (true) {
                            Node node = allocDirtyNode();
                            try {
                                mFragmentCache.put(caller, node);
                                writeInt48LE(newValue, offset, node.mId);
                                byte[] page = node.mPage;
                                if (pageCount > 1) {
                                    arraycopy(value, voffset, page, 0, pageSize);
                                } else {
                                    arraycopy(value, voffset, page, 0, remainder);
                                    // Zero fill the rest, making it easier to extend later.
                                    fill(page, remainder, page.length, (byte) 0);
                                    break;
                                }
                            } finally {
                                node.releaseExclusive();
=======
                    int voffset = 0;
                    while (true) {
                        Node node = allocDirtyNode();
                        try {
                            mFragmentCache.put(caller, node);
                            encodeInt48LE(newValue, offset, node.mId);
                            byte[] page = node.mPage;
                            if (pageCount > 1) {
                                arraycopy(value, voffset, page, 0, pageSize);
                            } else {
                                arraycopy(value, voffset, page, 0, remainder);
                                // Zero fill the rest, making it easier to extend later.
                                fill(page, remainder, page.length, (byte) 0);
                                break;
>>>>>>> 361a98e5
                            }
                            pageCount--;
                            offset += 6;
                            voffset += pageSize;
                        }
                    }
                }
            } else {
                // Use indirect pointers.
                header |= 0x01;
                newValue = new byte[offset + 6];
<<<<<<< HEAD
                if (value == null) {
                    // Value is sparse, so just store a null pointer.
                    writeInt48LE(newValue, offset, 0);
                } else {
                    Node inode = allocDirtyNode();
                    writeInt48LE(newValue, offset, inode.mId);
                    int levels = calculateInodeLevels(vlength, pageSize);
                    writeMultilevelFragments(caller, levels, inode, value, 0, vlength);
                }
=======
                int levels = calculateInodeLevels(value.length, pageSize);
                Node inode = allocDirtyNode();
                encodeInt48LE(newValue, offset, inode.mId);
                writeMultilevelFragments(caller, levels, inode, value, 0, value.length);
>>>>>>> 361a98e5
            }

            newValue[0] = header;
        }

        // Encode full length field.
<<<<<<< HEAD
        if (vlength < (1L << (2 * 8))) {
            writeShortLE(newValue, 1, (int) vlength);
        } else if (vlength < (1L << (4 * 8))) {
            writeIntLE(newValue, 1, (int) vlength);
        } else if (vlength < (1L << (6 * 8))) {
            writeInt48LE(newValue, 1, vlength);
        } else {
            writeLongLE(newValue, 1, vlength);
=======
        if (value.length >= 65536) {
            encodeIntLE(newValue, 1, value.length);
        } else {
            encodeShortLE(newValue, 1, value.length);
>>>>>>> 361a98e5
        }

        return newValue;
    }

    static int calculateInodeLevels(long vlength, int pageSize) {
        int levels = 0;

        if (vlength >= 0 && vlength < (Long.MAX_VALUE / 2)) {
            long len = (vlength + (pageSize - 1)) / pageSize;
            if (len > 1) {
                int ptrCount = pageSize / 6;
                do {
                    levels++;
                } while ((len = (len + (ptrCount - 1)) / ptrCount) > 1);
            }
        } else {
            BigInteger bPageSize = BigInteger.valueOf(pageSize);
            BigInteger bLen = (valueOfUnsigned(vlength)
                               .add(bPageSize.subtract(BigInteger.ONE))).divide(bPageSize);
            if (bLen.compareTo(BigInteger.ONE) > 0) {
                BigInteger bPtrCount = bPageSize.divide(BigInteger.valueOf(6));
                BigInteger bPtrCountM1 = bPtrCount.subtract(BigInteger.ONE);
                do {
                    levels++;
                } while ((bLen = (bLen.add(bPtrCountM1)).divide(bPtrCount))
                         .compareTo(BigInteger.ONE) > 0);
            }
        }

        return levels;
    }

    /**
     * @param level inode level; at least 1
     * @param inode exclusive latched parent inode; always released by this method
     * @param value slice of complete value being fragmented; can be null if all zeros
     */
    private void writeMultilevelFragments(Node caller,
                                          int level, Node inode,
                                          byte[] value, int voffset, long vlength)
        throws IOException
    {
        long levelCap;
        long[] childNodeIds;
        Node[] childNodes;
        try {
            byte[] page = inode.mPage;
            level--;
            levelCap = levelCap(level);

            // Pre-allocate and reference the required child nodes in order for
            // parent node latch to be released early. FragmentCache can then
            // safely evict the parent node if necessary.

            int childNodeCount = (int) ((vlength + (levelCap - 1)) / levelCap);
            childNodeIds = new long[childNodeCount];
            childNodes = new Node[childNodeCount];
            try {
                int poffset = 0;
                for (int i=0; i<childNodeCount; poffset += 6, i++) {
                    Node childNode = allocDirtyNode();
                    encodeInt48LE(page, poffset, childNodeIds[i] = childNode.mId);
                    childNodes[i] = childNode;
                    // Allow node to be evicted, but don't write anything yet.
                    childNode.mCachedState = CACHED_CLEAN;
                    childNode.releaseExclusive();
                }
                // Zero fill the rest, making it easier to extend later.
                fill(page, poffset, page.length, (byte) 0);
            } catch (Throwable e) {
                for (Node childNode : childNodes) {
                    if (childNode != null) {
                        childNode.acquireExclusive();
                        deleteNode(childNode);
                    }
                }
                throw rethrow(e);
            }

            mFragmentCache.put(caller, inode);
        } finally {
            inode.releaseExclusive();
        }

        for (int i=0; i<childNodeIds.length; i++) {
            long childNodeId = childNodeIds[i];
            Node childNode = childNodes[i];

            latchChild: {
                if (childNodeId == childNode.mId) {
                    childNode.acquireExclusive();
                    if (childNodeId == childNode.mId) {
                        // Since commit lock is held, only need to switch the
                        // state. Calling redirty is unnecessary and it would
                        // screw up the dirty list order for no good reason.
                        childNode.mCachedState = mCommitState;
                        break latchChild;
                    }
                }
                // Child node was evicted, although it was clean.
                childNode = allocLatchedNode();
                childNode.mId = childNodeId;
                redirty(childNode);
            }

            int len = (int) Math.min(levelCap, vlength);
            if (level <= 0) {
                byte[] childPage = childNode.mPage;
                arraycopy(value, voffset, childPage, 0, len);
                // Zero fill the rest, making it easier to extend later.
                fill(childPage, len, childPage.length, (byte) 0);
                mFragmentCache.put(caller, childNode);
                childNode.releaseExclusive();
            } else {
                writeMultilevelFragments(caller, level, childNode, value, voffset, len);
            }

            vlength -= len;
            voffset += len;
        }
    }

    /**
     * Reconstruct a fragmented value.
     *
     * @param caller optional tree node which is latched and calling this method
     */
    byte[] reconstruct(Node caller, byte[] fragmented, int off, int len) throws IOException {
        int header = fragmented[off++];
        len--;

        int vLen;
        switch ((header >> 2) & 0x03) {
        default:
            vLen = decodeUnsignedShortLE(fragmented, off);
            break;

        case 1:
            vLen = decodeIntLE(fragmented, off);
            if (vLen < 0) {
                throw new LargeValueException(vLen & 0xffffffffL);
            }
            break;

        case 2:
            long vLenL = decodeUnsignedInt48LE(fragmented, off);
            if (vLenL > Integer.MAX_VALUE) {
                throw new LargeValueException(vLenL);
            }
            vLen = (int) vLenL;
            break;

        case 3:
            vLenL = decodeLongLE(fragmented, off);
            if (vLenL < 0 || vLenL > Integer.MAX_VALUE) {
                throw new LargeValueException(vLenL);
            }
            vLen = (int) vLenL;
            break;
        }

        {
            int vLenFieldSize = 2 + ((header >> 1) & 0x06);
            off += vLenFieldSize;
            len -= vLenFieldSize;
        }

        byte[] value;
        try {
            value = new byte[vLen];
        } catch (OutOfMemoryError e) {
            throw new LargeValueException(vLen, e);
        }

        int vOff = 0;
        if ((header & 0x02) != 0) {
            // Inline content.
            int inLen = decodeUnsignedShortLE(fragmented, off);
            off += 2;
            len -= 2;
            arraycopy(fragmented, off, value, vOff, inLen);
            off += inLen;
            len -= inLen;
            vOff += inLen;
            vLen -= inLen;
        }

        if ((header & 0x01) == 0) {
            // Direct pointers.
            while (len >= 6) {
                long nodeId = decodeUnsignedInt48LE(fragmented, off);
                off += 6;
                len -= 6;
                int pLen;
                if (nodeId == 0) {
                    // Reconstructing a sparse value. Array is already zero-filled.
                    pLen = Math.min(vLen, mPageSize);
                } else {
                    Node node = mFragmentCache.get(caller, nodeId);
                    try {
                        byte[] page = node.mPage;
                        pLen = Math.min(vLen, page.length);
                        arraycopy(page, 0, value, vOff, pLen);
                    } finally {
                        node.releaseShared();
                    }
                }
                vOff += pLen;
                vLen -= pLen;
            }
        } else {
            // Indirect pointers.
<<<<<<< HEAD
            long inodeId = readUnsignedInt48LE(fragmented, off);
            if (inodeId != 0) {
                Node inode = mFragmentCache.get(caller, inodeId);
                int levels = calculateInodeLevels(vLen, mPageSize);
                readMultilevelFragments(caller, levels, inode, value, 0, vLen);
=======
            int levels = calculateInodeLevels(vLen, pageSize());
            long nodeId = decodeUnsignedInt48LE(fragmented, off);
            Node inode = mFragmentCache.get(caller, nodeId);
            readMultilevelFragments(caller, levels, inode, value, 0, vLen);
        }

        return value;
    }

    /**
     * Trace the pages of fragmented value.
     *
     * @param caller optional tree node which is latched and calling this method
     */
    /*
    void traceFragmented(java.util.BitSet bits,
                         Node caller, byte[] fragmented, int off, int len)
        throws IOException
    {
        int header = fragmented[off++];
        len--;

        // TODO: code duplication with reconstruct
        // TODO: no LargeValueException
        int vLen;
        switch ((header >> 2) & 0x03) {
        default:
            vLen = readUnsignedShortLE(fragmented, off);
            break;

        case 1:
            vLen = readIntLE(fragmented, off);
            if (vLen < 0) {
                throw new LargeValueException(vLen & 0xffffffffL);
            }
            break;

        case 2:
            long vLenL = readUnsignedInt48LE(fragmented, off);
            if (vLenL > Integer.MAX_VALUE) {
                throw new LargeValueException(vLenL);
            }
            vLen = (int) vLenL;
            break;

        case 3:
            vLenL = readLongLE(fragmented, off);
            if (vLenL < 0 || vLenL > Integer.MAX_VALUE) {
                throw new LargeValueException(vLenL);
>>>>>>> 361a98e5
            }
        }

        return value;
    }

    /**
     * @param level inode level; at least 1
     * @param inode shared latched parent inode; always released by this method
     * @param value slice of complete value being reconstructed; initially filled with zeros
     */
    private void readMultilevelFragments(Node caller,
                                         int level, Node inode,
                                         byte[] value, int voffset, int vlength)
        throws IOException
    {
        byte[] page = inode.mPage;
        level--;
        long levelCap = levelCap(level);

        // Copy all child node ids and release parent latch early.
        // FragmentCache can then safely evict the parent node if necessary.
        int childNodeCount = (int) ((vlength + (levelCap - 1)) / levelCap);
        long[] childNodeIds = new long[childNodeCount];
        for (int poffset = 0, i=0; i<childNodeCount; poffset += 6, i++) {
            childNodeIds[i] = decodeUnsignedInt48LE(page, poffset);
        }
        inode.releaseShared();

        for (long childNodeId : childNodeIds) {
            int len = (int) Math.min(levelCap, vlength);
            if (childNodeId != 0) {
                Node childNode = mFragmentCache.get(caller, childNodeId);
                if (level <= 0) {
                    arraycopy(childNode.mPage, 0, value, voffset, len);
                    childNode.releaseShared();
                } else {
                    readMultilevelFragments(caller, level, childNode, value, voffset, len);
                }
            }
            vlength -= len;
            voffset += len;
        }
    }

    /**
     * Delete the extra pages of a fragmented value. Caller must hold commit lock.
     *
     * @param caller optional tree node which is latched and calling this method
     */
    void deleteFragments(Node caller, byte[] fragmented, int off, int len)
        throws IOException
    {
        int header = fragmented[off++];
        len--;

        long vLen;
        if ((header & 0x01) == 0) {
            // Don't need to read the value length when deleting direct pointers.
            vLen = 0;
        } else {
            switch ((header >> 2) & 0x03) {
            default:
                vLen = decodeUnsignedShortLE(fragmented, off);
                break;
            case 1:
                vLen = decodeIntLE(fragmented, off) & 0xffffffffL;
                break;
            case 2:
                vLen = decodeUnsignedInt48LE(fragmented, off);
                break;
            case 3:
                vLen = decodeLongLE(fragmented, off);
                break;
            }
        }

        {
            int vLenFieldSize = 2 + ((header >> 1) & 0x06);
            off += vLenFieldSize;
            len -= vLenFieldSize;
        }

        if ((header & 0x02) != 0) {
            // Skip inline content.
            int inLen = 2 + decodeUnsignedShortLE(fragmented, off);
            off += inLen;
            len -= inLen;
        }

        if ((header & 0x01) == 0) {
            // Direct pointers.
            while (len >= 6) {
                long nodeId = decodeUnsignedInt48LE(fragmented, off);
                off += 6;
                len -= 6;
                deleteFragment(caller, nodeId);
            }
        } else {
            // Indirect pointers.
<<<<<<< HEAD
            long inodeId = readUnsignedInt48LE(fragmented, off);
            if (inodeId != 0) {
                Node inode = removeInode(caller, inodeId);
                int levels = calculateInodeLevels(vLen, mPageSize);
                deleteMultilevelFragments(caller, levels, inode, vLen);
            }
=======
            int levels = calculateInodeLevels(vLen, pageSize());
            long nodeId = decodeUnsignedInt48LE(fragmented, off);
            Node inode = removeInode(caller, nodeId);
            deleteMultilevelFragments(caller, levels, inode, vLen);
>>>>>>> 361a98e5
        }
    }

    /**
     * @param level inode level; at least 1
     * @param inode exclusive latched parent inode; always released by this method
     */
    private void deleteMultilevelFragments(Node caller,
                                           int level, Node inode, long vlength)
        throws IOException
    {
        byte[] page = inode.mPage;
        level--;
        long levelCap = levelCap(level);

        // Copy all child node ids and release parent latch early.
        int childNodeCount = (int) ((vlength + (levelCap - 1)) / levelCap);
        long[] childNodeIds = new long[childNodeCount];
        for (int poffset = 0, i=0; i<childNodeCount; poffset += 6, i++) {
            childNodeIds[i] = decodeUnsignedInt48LE(page, poffset);
        }
        deleteNode(inode);

        if (level <= 0) for (long childNodeId : childNodeIds) {
            deleteFragment(caller, childNodeId);
        } else for (long childNodeId : childNodeIds) {
            long len = Math.min(levelCap, vlength);
            if (childNodeId != 0) {
                Node childNode = removeInode(caller, childNodeId);
                deleteMultilevelFragments(caller, level, childNode, len);
            }
            vlength -= len;
        }
    }

    /**
     * @param nodeId must not be zero
     * @return non-null Node with exclusive latch held
     */
    private Node removeInode(Node caller, long nodeId) throws IOException {
        Node node = mFragmentCache.remove(caller, nodeId);
        if (node == null) {
            node = allocLatchedNode(false);
            node.mId = nodeId;
            node.mType = TYPE_FRAGMENT;
            node.mCachedState = readNodePage(nodeId, node.mPage);
        }
        return node;
    }

    /**
     * @param nodeId can be zero
     */
    private void deleteFragment(Node caller, long nodeId) throws IOException {
        if (nodeId != 0) {
            Node node = mFragmentCache.remove(caller, nodeId);
            if (node != null) {
                deleteNode(node);
            } else if (!mHasCheckpointed) {
                // Page was never used if nothing has ever been checkpointed.
                mAllocator.recyclePage(nodeId);
            } else {
                // Page is clean if not in a Node, and so it must survive until
                // after the next checkpoint.
                mPageDb.deletePage(nodeId);
            }
        }
    }

    private static long[] calculateInodeLevelCaps(int pageSize) {
        long[] caps = new long[10];
        long cap = pageSize;
        long scalar = pageSize / 6; // 6-byte pointers

        int i = 0;
        while (i < caps.length) {
            caps[i++] = cap;
            long next = cap * scalar;
            if (next / scalar != cap) {
                caps[i++] = Long.MAX_VALUE;
                break;
            }
            cap = next;
        }

        if (i < caps.length) {
            long[] newCaps = new long[i];
            arraycopy(caps, 0, newCaps, 0, i);
            caps = newCaps;
        }

        return caps;
    }

    long levelCap(int level) {
        return mFragmentInodeLevelCaps[level];
    }

    /**
     * If fragmented trash exists, non-transactionally delete all fragmented values. Expected
     * to be called only during recovery or replication leader switch.
     */
    void emptyAllFragmentedTrash(boolean checkpoint) throws IOException {
        FragmentedTrash trash = mFragmentedTrash;
        if (trash != null) {
            if (mEventListener != null) {
                mEventListener.notify(EventType.RECOVERY_DELETE_FRAGMENTS,
                                      "Deleting unused large fragments");
            }
                
            if (trash.emptyAllTrash() && checkpoint) {
                checkpoint(false, 0, 0);
            }
        }
    }

    /**
     * Obtain the trash for transactionally deleting fragmented values.
     */
    FragmentedTrash fragmentedTrash() throws IOException {
        FragmentedTrash trash = mFragmentedTrash;
        if (trash != null) {
            return trash;
        }
        mOpenTreesLatch.acquireExclusive();
        try {
            if ((trash = mFragmentedTrash) != null) {
                return trash;
            }
            Tree tree = openInternalTree(Tree.FRAGMENTED_TRASH_ID, true);
            return mFragmentedTrash = new FragmentedTrash(tree);
        } finally {
            mOpenTreesLatch.releaseExclusive();
        }
    }

    byte[] removeSpareBuffer() {
        return mSpareBufferPool.remove();
    }

    void addSpareBuffer(byte[] buffer) {
        mSpareBufferPool.add(buffer);
    }

    /**
     * @return initial cached state for node
     */
    byte readNodePage(long id, byte[] page) throws IOException {
        mPageDb.readPage(id, page);

        if (!mHasCheckpointed) {
            // Read is reloading an evicted node which is known to be dirty.
            mSharedCommitLock.lock();
            try {
                return mCommitState;
            } finally {
                mSharedCommitLock.unlock();
            }
        }

        // TODO: Keep some sort of cache of ids known to be dirty. If reloaded
        // before commit, then they're still dirty. Without this optimization,
        // too many pages are allocated when: evictions are high, write rate is
        // high, and commits are bogged down. A Bloom filter is not
        // appropriate, because of false positives. A random evicting cache
        // works well -- it has no collision chains. Evict whatever else was
        // there in the slot. An array of longs should suffice.

        return CACHED_CLEAN;
    }

    void checkpoint(boolean force, long sizeThreshold, long delayThresholdNanos)
        throws IOException
    {
        // Checkpoint lock ensures consistent state between page store and logs.
        synchronized (mCheckpointLock) {
            if (mClosed) {
                return;
            }

            // Now's a good time to clean things up.
            cleanupUnreferencedTrees(null);

            final Node root = mRegistry.mRoot;

            long nowNanos = System.nanoTime();

            if (!force) {
                check: {
                    if (delayThresholdNanos == 0) {
                        break check;
                    }

                    if (delayThresholdNanos > 0 &&
                        ((nowNanos - mLastCheckpointNanos) >= delayThresholdNanos))
                    {
                        break check;
                    }

                    if (mRedoWriter == null || mRedoWriter.shouldCheckpoint(sizeThreshold)) {
                        break check;
                    }

                    // Thresholds not met for a full checkpoint, but sync the
                    // redo log for durability.
                    mRedoWriter.sync();

                    return;
                }

                root.acquireShared();
                try {
                    if (root.mCachedState == CACHED_CLEAN) {
                        // Root is clean, so nothing to do.
                        return;
                    }
                } finally {
                    root.releaseShared();
                }
            }

            mLastCheckpointNanos = nowNanos;

            final RedoWriter redo = mRedoWriter;
            if (redo != null) {
                // File-based redo log should create a new file, but not write to it yet.
                redo.checkpointPrepare();
            }

            {
                // If the commit lock cannot be immediately obtained, it's due to a
                // shared lock being held for a long time. While waiting for the
                // exclusive lock, all other shared requests are queued. By waiting
                // a timed amount and giving up, the exclusive lock request is
                // effectively de-prioritized. For each retry, the timeout is
                // doubled, to ensure that the checkpoint request is not starved.
                Lock commitLock = mPageDb.exclusiveCommitLock();
                while (true) {
                    try {
                        long timeoutMillis = 1;
                        while (!commitLock.tryLock(timeoutMillis, TimeUnit.MILLISECONDS)) {
                            timeoutMillis <<= 1;
                        }
                    } catch (InterruptedException e) {
                        throw new InterruptedIOException();
                    }

                    // Registry root is infrequently modified, and so shared latch
                    // is usually available. If not, cause might be a deadlock. To
                    // be safe, always release commit lock and start over.
                    if (root.tryAcquireShared()) {
                        break;
                    }

                    commitLock.unlock();
                }
            }

            final long redoNum, redoPos, redoTxnId;
            if (redo == null) {
                redoNum = 0;
                redoPos = 0;
                redoTxnId = 0;
            } else {
                // Switch and capture state while commit lock is held.
                redo.checkpointSwitch();
                redoNum = redo.checkpointNumber();
                redoPos = redo.checkpointPosition();
                redoTxnId = redo.checkpointTransactionId();
            }

            if (mEventListener != null) {
                mEventListener.notify(EventType.CHECKPOINT_BEGIN,
                                      "Checkpoint begin: %1$d, %2$d", redoNum, redoPos);
            }

            mCheckpointFlushState = CHECKPOINT_FLUSH_PREPARE;

            UndoLog masterUndoLog;
            try {
                // TODO: I don't like all this activity with exclusive commit
                // lock held. UndoLog can be refactored to store into a special
                // Tree, but this requires more features to be added to Tree
                // first. Specifically, large values and appending to them.

                final long masterUndoLogId;
                synchronized (mTxnIdLock) {
                    int count = mUndoLogCount;
                    if (count == 0) {
                        masterUndoLog = null;
                        masterUndoLogId = 0;
                    } else {
                        masterUndoLog = new UndoLog(this, 0);
                        byte[] workspace = null;
                        for (UndoLog log = mTopUndoLog; log != null; log = log.mPrev) {
                            workspace = log.writeToMaster(masterUndoLog, workspace);
                        }
                        masterUndoLogId = masterUndoLog.topNodeId();
                        if (masterUndoLogId == 0) {
                            // Nothing was actually written to the log.
                            masterUndoLog = null;
                        }
                    }
                }

                mPageDb.commit(new PageDb.CommitCallback() {
                    @Override
                    public byte[] prepare() throws IOException {
                        return flush(redoNum, redoPos, redoTxnId, masterUndoLogId);
                    }
                });
            } catch (IOException e) {
                if (mCheckpointFlushState == CHECKPOINT_FLUSH_PREPARE) {
                    // Exception was thrown with locks still held.
                    mCheckpointFlushState = CHECKPOINT_NOT_FLUSHING;
                    root.releaseShared();
                    mPageDb.exclusiveCommitLock().unlock();
                }
                throw e;
            }

            if (masterUndoLog != null) {
                // Delete the master undo log, which won't take effect until
                // the next checkpoint.
                masterUndoLog.truncate(false);
            }

            // Note: This step is intended to discard old redo data, but it can
            // get skipped if process exits at this point. Data is discarded
            // again when database is re-opened.
            if (mRedoWriter != null) {
                mRedoWriter.checkpointFinished();
            }

            if (mEventListener != null) {
                double duration = (System.nanoTime() - mLastCheckpointNanos) / 1000000000.0;
                mEventListener.notify(EventType.CHECKPOINT_BEGIN,
                                      "Checkpoint completed in %1$1.3f seconds",
                                      duration, TimeUnit.SECONDS);
            }
        }
    }

    /**
     * Method is invoked with exclusive commit lock and shared root node latch
     * held. Both are released by this method.
     */
    private byte[] flush(final long redoNum, final long redoPos, final long redoTxnId,
                         final long masterUndoLogId)
        throws IOException
    {
        final long txnId;
        synchronized (mTxnIdLock) {
            txnId = mTxnId;
        }
        final Node root = mRegistry.mRoot;
        final long rootId = root.mId;
        final int stateToFlush = mCommitState;
        mHasCheckpointed = true; // Must be set before switching commit state.
        mCheckpointFlushState = stateToFlush;
        mCommitState = (byte) (stateToFlush ^ 1);
        root.releaseShared();
        mPageDb.exclusiveCommitLock().unlock();

        if (mRedoWriter != null) {
            mRedoWriter.checkpointStarted();
        }

        if (mEventListener != null) {
            mEventListener.notify(EventType.CHECKPOINT_FLUSH, "Flushing all dirty nodes");
        }

        try {
            mAllocator.flushDirtyNodes(stateToFlush);
        } finally {
            mCheckpointFlushState = CHECKPOINT_NOT_FLUSHING;
        }

        byte[] header = new byte[HEADER_SIZE];
        encodeIntLE(header, I_ENCODING_VERSION, ENCODING_VERSION);
        encodeLongLE(header, I_ROOT_PAGE_ID, rootId);
        encodeLongLE(header, I_MASTER_UNDO_LOG_PAGE_ID, masterUndoLogId);
        encodeLongLE(header, I_TRANSACTION_ID, txnId);
        encodeLongLE(header, I_CHECKPOINT_NUMBER, redoNum);
        encodeLongLE(header, I_REDO_TXN_ID, redoTxnId);
        encodeLongLE(header, I_REDO_POSITION, redoPos);

        return header;
    }
}<|MERGE_RESOLUTION|>--- conflicted
+++ resolved
@@ -2091,6 +2091,30 @@
      * Caller must hold commit lock and exclusive latch on node. Method does
      * nothing if node is already dirty. Latch is never released by this method,
      * even if an exception is thrown.
+     *
+     * @return true if just made dirty and id changed
+     */
+    boolean markFragmentDirty(Node node) throws IOException {
+        if (node.mCachedState == mCommitState) {
+            return false;
+        } else {
+            long oldId = node.mId;
+            long newId = mAllocator.allocPage(node);
+            if (oldId != 0) {
+                mPageDb.deletePage(oldId);
+            }
+            if (node.mCachedState != CACHED_CLEAN) {
+                node.write(mPageDb);
+            }
+            dirty(node, newId);
+            return true;
+        }
+    }
+
+    /**
+     * Caller must hold commit lock and exclusive latch on node. Method does
+     * nothing if node is already dirty. Latch is never released by this method,
+     * even if an exception is thrown.
      */
     void markUndoLogDirty(Node node) throws IOException {
         if (node.mCachedState != mCommitState) {
@@ -2139,6 +2163,15 @@
     void redirty(Node node) {
         node.mCachedState = mCommitState;
         mAllocator.dirty(node);
+    }
+
+    /**
+     * Caller must hold commit lock and exclusive latch on node. This method should only be
+     * called for nodes whose existing data is not needed and it is known that node is already
+     * in the allocator's dirty list.
+     */
+    void redirtyQ(Node node) {
+        node.mCachedState = mCommitState;
     }
 
     /**
@@ -2306,15 +2339,9 @@
             // encoded this way, but do as we're told.
             byte[] newValue = new byte[(1 + 2 + 2) + (int) vlength];
             newValue[0] = 0x02; // ff=0, i=1, p=0
-<<<<<<< HEAD
-            writeShortLE(newValue, 1, (int) vlength);     // full length
-            writeShortLE(newValue, 1 + 2, (int) vlength); // inline length
+            encodeShortLE(newValue, 1, (int) vlength);     // full length
+            encodeShortLE(newValue, 1 + 2, (int) vlength); // inline length
             arrayCopyOrFill(value, 0, newValue, (1 + 2 + 2), (int) vlength);
-=======
-            encodeShortLE(newValue, 1, value.length);     // full length
-            encodeShortLE(newValue, 1 + 2, value.length); // inline length
-            arraycopy(value, 0, newValue, (1 + 2 + 2), value.length);
->>>>>>> 361a98e5
             return newValue;
         } else {
             // Subtract header size, full length field size, and size of one pointer.
@@ -2353,7 +2380,6 @@
             int poffset = offset + 2 + remainder;
             newValue = new byte[poffset + (int) pointerSpace];
             if (pageCount > 0) {
-<<<<<<< HEAD
                 if (value == null) {
                     // Value is sparse, so just fill with null pointers.
                     fill(newValue, poffset, poffset + ((int) pageCount) * 6, (byte) 0);
@@ -2363,24 +2389,13 @@
                         Node node = allocDirtyNode();
                         try {
                             mFragmentCache.put(caller, node);
-                            writeInt48LE(newValue, poffset, node.mId);
+                            encodeInt48LE(newValue, poffset, node.mId);
                             arraycopy(value, voffset, node.mPage, 0, pageSize);
                             if (pageCount == 1) {
                                 break;
                             }
                         } finally {
                             node.releaseExclusive();
-=======
-                int voffset = remainder;
-                while (true) {
-                    Node node = allocDirtyNode();
-                    try {
-                        mFragmentCache.put(caller, node);
-                        encodeInt48LE(newValue, poffset, node.mId);
-                        arraycopy(value, voffset, node.mPage, 0, pageSize);
-                        if (pageCount == 1) {
-                            break;
->>>>>>> 361a98e5
                         }
                         pageCount--;
                         poffset += 6;
@@ -2390,13 +2405,8 @@
             }
 
             newValue[0] = header;
-<<<<<<< HEAD
-            writeShortLE(newValue, offset, remainder); // inline length
+            encodeShortLE(newValue, offset, remainder); // inline length
             arrayCopyOrFill(value, 0, newValue, offset + 2, remainder);
-=======
-            encodeShortLE(newValue, offset, remainder); // inline length
-            arraycopy(value, 0, newValue, offset + 2, remainder);
->>>>>>> 361a98e5
         } else {
             // Remainder doesn't fit inline, so don't encode any inline
             // content. Last extra page will not be full.
@@ -2423,7 +2433,6 @@
                 // All pointers fit, so encode as direct.
                 newValue = new byte[offset + (int) pointerSpace];
                 if (pageCount > 0) {
-<<<<<<< HEAD
                     if (value == null) {
                         // Value is sparse, so just fill with null pointers.
                         fill(newValue, offset, offset + ((int) pageCount) * 6, (byte) 0);
@@ -2433,7 +2442,7 @@
                             Node node = allocDirtyNode();
                             try {
                                 mFragmentCache.put(caller, node);
-                                writeInt48LE(newValue, offset, node.mId);
+                                encodeInt48LE(newValue, offset, node.mId);
                                 byte[] page = node.mPage;
                                 if (pageCount > 1) {
                                     arraycopy(value, voffset, page, 0, pageSize);
@@ -2445,22 +2454,6 @@
                                 }
                             } finally {
                                 node.releaseExclusive();
-=======
-                    int voffset = 0;
-                    while (true) {
-                        Node node = allocDirtyNode();
-                        try {
-                            mFragmentCache.put(caller, node);
-                            encodeInt48LE(newValue, offset, node.mId);
-                            byte[] page = node.mPage;
-                            if (pageCount > 1) {
-                                arraycopy(value, voffset, page, 0, pageSize);
-                            } else {
-                                arraycopy(value, voffset, page, 0, remainder);
-                                // Zero fill the rest, making it easier to extend later.
-                                fill(page, remainder, page.length, (byte) 0);
-                                break;
->>>>>>> 361a98e5
                             }
                             pageCount--;
                             offset += 6;
@@ -2472,43 +2465,29 @@
                 // Use indirect pointers.
                 header |= 0x01;
                 newValue = new byte[offset + 6];
-<<<<<<< HEAD
                 if (value == null) {
                     // Value is sparse, so just store a null pointer.
-                    writeInt48LE(newValue, offset, 0);
+                    encodeInt48LE(newValue, offset, 0);
                 } else {
                     Node inode = allocDirtyNode();
-                    writeInt48LE(newValue, offset, inode.mId);
+                    encodeInt48LE(newValue, offset, inode.mId);
                     int levels = calculateInodeLevels(vlength, pageSize);
                     writeMultilevelFragments(caller, levels, inode, value, 0, vlength);
                 }
-=======
-                int levels = calculateInodeLevels(value.length, pageSize);
-                Node inode = allocDirtyNode();
-                encodeInt48LE(newValue, offset, inode.mId);
-                writeMultilevelFragments(caller, levels, inode, value, 0, value.length);
->>>>>>> 361a98e5
             }
 
             newValue[0] = header;
         }
 
         // Encode full length field.
-<<<<<<< HEAD
         if (vlength < (1L << (2 * 8))) {
-            writeShortLE(newValue, 1, (int) vlength);
+            encodeShortLE(newValue, 1, (int) vlength);
         } else if (vlength < (1L << (4 * 8))) {
-            writeIntLE(newValue, 1, (int) vlength);
+            encodeIntLE(newValue, 1, (int) vlength);
         } else if (vlength < (1L << (6 * 8))) {
-            writeInt48LE(newValue, 1, vlength);
+            encodeInt48LE(newValue, 1, vlength);
         } else {
-            writeLongLE(newValue, 1, vlength);
-=======
-        if (value.length >= 65536) {
-            encodeIntLE(newValue, 1, value.length);
-        } else {
-            encodeShortLE(newValue, 1, value.length);
->>>>>>> 361a98e5
+            encodeLongLE(newValue, 1, vlength);
         }
 
         return newValue;
@@ -2580,12 +2559,8 @@
                 // Zero fill the rest, making it easier to extend later.
                 fill(page, poffset, page.length, (byte) 0);
             } catch (Throwable e) {
-                for (Node childNode : childNodes) {
-                    if (childNode != null) {
-                        childNode.acquireExclusive();
-                        deleteNode(childNode);
-                    }
-                }
+                // Panic.
+                close(e);
                 throw rethrow(e);
             }
 
@@ -2602,10 +2577,10 @@
                 if (childNodeId == childNode.mId) {
                     childNode.acquireExclusive();
                     if (childNodeId == childNode.mId) {
-                        // Since commit lock is held, only need to switch the
-                        // state. Calling redirty is unnecessary and it would
-                        // screw up the dirty list order for no good reason.
-                        childNode.mCachedState = mCommitState;
+                        // Since commit lock is held, only need to switch the state. Calling
+                        // redirty is unnecessary and it would screw up the dirty list order
+                        // for no good reason. Use the quick variant.
+                        redirtyQ(childNode);
                         break latchChild;
                     }
                 }
@@ -2722,63 +2697,11 @@
             }
         } else {
             // Indirect pointers.
-<<<<<<< HEAD
-            long inodeId = readUnsignedInt48LE(fragmented, off);
+            long inodeId = decodeUnsignedInt48LE(fragmented, off);
             if (inodeId != 0) {
                 Node inode = mFragmentCache.get(caller, inodeId);
                 int levels = calculateInodeLevels(vLen, mPageSize);
                 readMultilevelFragments(caller, levels, inode, value, 0, vLen);
-=======
-            int levels = calculateInodeLevels(vLen, pageSize());
-            long nodeId = decodeUnsignedInt48LE(fragmented, off);
-            Node inode = mFragmentCache.get(caller, nodeId);
-            readMultilevelFragments(caller, levels, inode, value, 0, vLen);
-        }
-
-        return value;
-    }
-
-    /**
-     * Trace the pages of fragmented value.
-     *
-     * @param caller optional tree node which is latched and calling this method
-     */
-    /*
-    void traceFragmented(java.util.BitSet bits,
-                         Node caller, byte[] fragmented, int off, int len)
-        throws IOException
-    {
-        int header = fragmented[off++];
-        len--;
-
-        // TODO: code duplication with reconstruct
-        // TODO: no LargeValueException
-        int vLen;
-        switch ((header >> 2) & 0x03) {
-        default:
-            vLen = readUnsignedShortLE(fragmented, off);
-            break;
-
-        case 1:
-            vLen = readIntLE(fragmented, off);
-            if (vLen < 0) {
-                throw new LargeValueException(vLen & 0xffffffffL);
-            }
-            break;
-
-        case 2:
-            long vLenL = readUnsignedInt48LE(fragmented, off);
-            if (vLenL > Integer.MAX_VALUE) {
-                throw new LargeValueException(vLenL);
-            }
-            vLen = (int) vLenL;
-            break;
-
-        case 3:
-            vLenL = readLongLE(fragmented, off);
-            if (vLenL < 0 || vLenL > Integer.MAX_VALUE) {
-                throw new LargeValueException(vLenL);
->>>>>>> 361a98e5
             }
         }
 
@@ -2879,19 +2802,12 @@
             }
         } else {
             // Indirect pointers.
-<<<<<<< HEAD
-            long inodeId = readUnsignedInt48LE(fragmented, off);
+            long inodeId = decodeUnsignedInt48LE(fragmented, off);
             if (inodeId != 0) {
                 Node inode = removeInode(caller, inodeId);
                 int levels = calculateInodeLevels(vLen, mPageSize);
                 deleteMultilevelFragments(caller, levels, inode, vLen);
             }
-=======
-            int levels = calculateInodeLevels(vLen, pageSize());
-            long nodeId = decodeUnsignedInt48LE(fragmented, off);
-            Node inode = removeInode(caller, nodeId);
-            deleteMultilevelFragments(caller, levels, inode, vLen);
->>>>>>> 361a98e5
         }
     }
 
